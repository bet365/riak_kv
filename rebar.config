{src_dirs, ["./priv/tracers", "./src"]}.
{cover_enabled, false}.
{edoc_opts, [{preprocess, true}]}.
{erl_opts, [%warnings_as_errors,
            {parse_transform, lager_transform},
            {lager_extra_sinks, [object]},
            {src_dirs, ["src", "priv/tracers"]},
            {platform_define, "^[0-9]+", namespaced_types},
            {platform_define, "^[0-9]+", set_env_options},
            {platform_define, "^R15", "old_hash"},
            {i, "./_build/default/plugins/gpb/include"},
            {d, 'TEST_FS2_BACKEND_IN_RIAK_KV'}]}.

{eunit_opts, [
     no_tty,  %% This turns off the default output, MUST HAVE
     {report, {eunit_progress, [colored, profile]}} %% Use `profile' to see test timing information
     %% Uses the progress formatter with ANSI-colored output
     ]}.

{xref_checks, []}.
%% XXX yz_kv is here becase Ryan has not yet made a generic hook interface for object modification
%% XXX yz_stat is here for similar reasons -- we do not yet support dynamic stat hooks
%% XXX object is here because it's a new Lager sync
{xref_queries, [{"(XC - UC) || (XU - X - B - \"(cluster_info|dtrace|yz_kv|yz_stat|object)\" : Mod)", []}]}.

{erl_first_files, [
                   "src/riak_kv_backend.erl"
                  ]}.

{plugins, [rebar3_gpb_plugin,
           {rebar3_eqc, {git, "https://github.com/Vagabond/rebar3-eqc-plugin", {branch, "master"}}}]}.

{gpb_opts, [{module_name_suffix, "_pb"},
            {i, "src"}]}.

{dialyzer, [{plt_apps, all_deps}]}.

{provider_hooks, [
                  {pre, [{compile, {protobuf, compile}}]}
                 ]}.

{profiles, [
    {test, [{deps, [meck,
                    {eunit_formatters, ".*", {git, "git://github.com/seancribbs/eunit_formatters", {tag, "v0.5.0"}}}]}]},
    {eqc, [{deps, [meck]}]}
]}.

{deps, [
<<<<<<< HEAD
	gen_fsm_compat,
        {riak_core, ".*", {git, "git://github.com/basho/riak_core.git", {branch, "develop-3.0"}}},
        {sidejob, ".*", {git, "git://github.com/basho/sidejob.git", {branch, "develop-3.0"}}},
        {bitcask, ".*", {git, "git://github.com/basho/bitcask.git", {branch, "develop-3.0"}}},
        {redbug, ".*", {git, "https://github.com/massemanet/redbug", {tag, "1.2.1"}}},
        {recon, ".*", {git, "https://github.com/ferd/recon", {tag, "2.4.0"}}},
        {sext, ".*", {git, "git://github.com/uwiger/sext.git", {tag, "1.4.1"}}},
        {riak_pipe, ".*", {git, "git://github.com/basho/riak_pipe.git", {branch, "develop-3.0"}}},
        {riak_dt, ".*", {git, "git://github.com/basho/riak_dt.git", {branch, "develop-3.0"}}},
        {riak_api, ".*", {git, "git://github.com/basho/riak_api.git", {branch, "develop-3.0"}}},
        {hyper, ".*", {git, "git://github.com/basho/hyper", {branch, "develop-3.0"}}},
        {leveled, ".*", {git, "https://github.com/martinsumner/leveled.git", {branch, "develop-3.0"}}},
	{kv_index_tictactree, ".*", {git, "https://github.com/martinsumner/kv_index_tictactree.git", {branch, "develop-3.0"}}}
=======
        {sidejob, ".*", {git, "git://github.com/basho/sidejob.git", {tag, "2.0.2"}}},
        {erlang_js, ".*", {git, "git://github.com/basho/erlang_js.git", {tag, "1.3.0"}}},
        {eper, ".*", {git, "git://github.com/basho/eper.git", {tag, "0.97.6p1"}}},
        {bitcask, ".*", {git, "git://github.com/bet365/bitcask.git", {tag, "2.2.12"}}},
        {sext, ".*", {git, "git://github.com/basho/sext.git", {tag, "1.1p3"}}},
        {riak_pipe, ".*", {git, "git://github.com/bet365/riak_pipe.git", {tag, "2.2.12"}}},
        {riak_dt, ".*", {git, "git://github.com/basho/riak_dt.git", {tag, "2.1.3-225"}}},
        {eunit_formatters, ".*", {git, "git://github.com/seancribbs/eunit_formatters", {tag, "0.1.2"}}},
        {riak_api, ".*", {git, "git://github.com/bet365/riak_api.git", {tag, "2.2.12"}}},
        {hyper, ".*", {git, "git://github.com/basho/hyper", {tag, "1.0.1"}}}
>>>>>>> 3d5b7428
       ]}.<|MERGE_RESOLUTION|>--- conflicted
+++ resolved
@@ -46,11 +46,10 @@
 ]}.
 
 {deps, [
-<<<<<<< HEAD
-	gen_fsm_compat,
+	    gen_fsm_compat,
         {riak_core, ".*", {git, "git://github.com/basho/riak_core.git", {branch, "develop-3.0"}}},
         {sidejob, ".*", {git, "git://github.com/basho/sidejob.git", {branch, "develop-3.0"}}},
-        {bitcask, ".*", {git, "git://github.com/basho/bitcask.git", {branch, "develop-3.0"}}},
+        {bitcask, ".*", {git, "git://github.com/basho/bitcask.git", {branch, "develop-3.1"}}},
         {redbug, ".*", {git, "https://github.com/massemanet/redbug", {tag, "1.2.1"}}},
         {recon, ".*", {git, "https://github.com/ferd/recon", {tag, "2.4.0"}}},
         {sext, ".*", {git, "git://github.com/uwiger/sext.git", {tag, "1.4.1"}}},
@@ -59,17 +58,5 @@
         {riak_api, ".*", {git, "git://github.com/basho/riak_api.git", {branch, "develop-3.0"}}},
         {hyper, ".*", {git, "git://github.com/basho/hyper", {branch, "develop-3.0"}}},
         {leveled, ".*", {git, "https://github.com/martinsumner/leveled.git", {branch, "develop-3.0"}}},
-	{kv_index_tictactree, ".*", {git, "https://github.com/martinsumner/kv_index_tictactree.git", {branch, "develop-3.0"}}}
-=======
-        {sidejob, ".*", {git, "git://github.com/basho/sidejob.git", {tag, "2.0.2"}}},
-        {erlang_js, ".*", {git, "git://github.com/basho/erlang_js.git", {tag, "1.3.0"}}},
-        {eper, ".*", {git, "git://github.com/basho/eper.git", {tag, "0.97.6p1"}}},
-        {bitcask, ".*", {git, "git://github.com/bet365/bitcask.git", {tag, "2.2.12"}}},
-        {sext, ".*", {git, "git://github.com/basho/sext.git", {tag, "1.1p3"}}},
-        {riak_pipe, ".*", {git, "git://github.com/bet365/riak_pipe.git", {tag, "2.2.12"}}},
-        {riak_dt, ".*", {git, "git://github.com/basho/riak_dt.git", {tag, "2.1.3-225"}}},
-        {eunit_formatters, ".*", {git, "git://github.com/seancribbs/eunit_formatters", {tag, "0.1.2"}}},
-        {riak_api, ".*", {git, "git://github.com/bet365/riak_api.git", {tag, "2.2.12"}}},
-        {hyper, ".*", {git, "git://github.com/basho/hyper", {tag, "1.0.1"}}}
->>>>>>> 3d5b7428
+	    {kv_index_tictactree, ".*", {git, "https://github.com/martinsumner/kv_index_tictactree.git", {branch, "develop-3.0"}}}
        ]}.