{src_dirs, ["./priv/tracers", "./src"]}.
{cover_enabled, false}.
{edoc_opts, [{preprocess, true}]}.
{erl_opts, [warnings_as_errors,
            {parse_transform, lager_transform},
            {src_dirs, ["src", "priv/tracers"]},
            {platform_define, "^[0-9]+", namespaced_types},
            {platform_define, "^[0-9]+", set_env_options},
            {platform_define, "^R15", "old_hash"},
            {d, 'TEST_FS2_BACKEND_IN_RIAK_KV'}]}.

{eunit_opts, [
     no_tty,  %% This turns off the default output, MUST HAVE
     {report, {eunit_progress, [colored, profile]}} %% Use `profile' to see test timing information
     %% Uses the progress formatter with ANSI-colored output
     ]}.

{xref_checks, []}.
%% XXX yz_kv is here becase Ryan has not yet made a generic hook interface for object modification
%% XXX yz_stat is here for similar reasons -- we do not yet support dynamic stat hooks
{xref_queries, [{"(XC - UC) || (XU - X - B - \"(cluster_info|dtrace|yz_kv|yz_stat)\" : Mod)", []}]}.

{erl_first_files, [
                   "src/riak_kv_backend.erl"
                  ]}.

{deps, [
<<<<<<< HEAD
        {riak_pb, ".*", {git, "git://github.com/basho/riak_pb.git", {branch, "data-platform/beta"}}},
        {riak_core, ".*", {git, "git://github.com/basho/riak_core.git", {branch, "data-platform/beta"}}},
        {sidejob, ".*", {git, "git://github.com/basho/sidejob.git", {branch, "develop"}}},
=======
        {sidejob, ".*", {git, "git://github.com/basho/sidejob.git", {tag, "2.0.0"}}},
>>>>>>> 466f13a5
        {erlang_js, ".*", {git, "git://github.com/basho/erlang_js.git", {tag, "1.3.0"}}},
        {bitcask, ".*", {git, "git://github.com/basho/bitcask.git", {tag, "1.7.2"}}},
        {eper, ".*", {git, "git://github.com/basho/eper.git", {tag, "0.78"}}},
        {sext, ".*", {git, "git://github.com/basho/sext.git", {tag, "1.1p3"}}},
<<<<<<< HEAD
        {riak_pipe, ".*", {git, "git://github.com/basho/riak_pipe.git", {branch, "data-platform/beta"}}},
        {riak_api, ".*", {git, "git://github.com/basho/riak_api.git", {branch, "data-platform/beta"}}},
        {riak_dt, ".*", {git, "git://github.com/basho/riak_dt.git", {branch, "develop"}}},
=======
        {riak_pipe, ".*", {git, "git://github.com/basho/riak_pipe.git", {branch, "2.1"}}},
        {riak_api, ".*", {git, "git://github.com/basho/riak_api.git", {branch, "2.1"}}},
        {riak_dt, ".*", {git, "git://github.com/basho/riak_dt.git", {branch, "2.1"}}},
>>>>>>> 466f13a5
        {eunit_formatters, ".*", {git, "git://github.com/seancribbs/eunit_formatters", {tag, "0.1.2"}}}
       ]}.<|MERGE_RESOLUTION|>--- conflicted
+++ resolved
@@ -25,25 +25,15 @@
                   ]}.
 
 {deps, [
-<<<<<<< HEAD
         {riak_pb, ".*", {git, "git://github.com/basho/riak_pb.git", {branch, "data-platform/beta"}}},
         {riak_core, ".*", {git, "git://github.com/basho/riak_core.git", {branch, "data-platform/beta"}}},
-        {sidejob, ".*", {git, "git://github.com/basho/sidejob.git", {branch, "develop"}}},
-=======
-        {sidejob, ".*", {git, "git://github.com/basho/sidejob.git", {tag, "2.0.0"}}},
->>>>>>> 466f13a5
+        {sidejob, ".*", {git, "git://github.com/basho/sidejob.git", {branch, "2.0.0"}}},
         {erlang_js, ".*", {git, "git://github.com/basho/erlang_js.git", {tag, "1.3.0"}}},
-        {bitcask, ".*", {git, "git://github.com/basho/bitcask.git", {tag, "1.7.2"}}},
+        {bitcask, ".*", {git, "git://github.com/basho/bitcask.git", {branch, "1.7.2"}}},
         {eper, ".*", {git, "git://github.com/basho/eper.git", {tag, "0.78"}}},
         {sext, ".*", {git, "git://github.com/basho/sext.git", {tag, "1.1p3"}}},
-<<<<<<< HEAD
         {riak_pipe, ".*", {git, "git://github.com/basho/riak_pipe.git", {branch, "data-platform/beta"}}},
         {riak_api, ".*", {git, "git://github.com/basho/riak_api.git", {branch, "data-platform/beta"}}},
-        {riak_dt, ".*", {git, "git://github.com/basho/riak_dt.git", {branch, "develop"}}},
-=======
-        {riak_pipe, ".*", {git, "git://github.com/basho/riak_pipe.git", {branch, "2.1"}}},
-        {riak_api, ".*", {git, "git://github.com/basho/riak_api.git", {branch, "2.1"}}},
         {riak_dt, ".*", {git, "git://github.com/basho/riak_dt.git", {branch, "2.1"}}},
->>>>>>> 466f13a5
         {eunit_formatters, ".*", {git, "git://github.com/seancribbs/eunit_formatters", {tag, "0.1.2"}}}
        ]}.