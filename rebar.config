%% -*- mode: erlang -*-
{cover_enabled, true}.
{edoc_opts, [{preprocess, true}]}.
{erl_opts, [warnings_as_errors, {parse_transform, lager_transform}]}.
{eunit_opts, [verbose]}.

{erl_first_files, [
                   "src/riak_kv_backend.erl",
                   "src/riak_index_backend.erl"
                  ]}.

{deps, [
<<<<<<< HEAD
        {riak_core, "1.3.1", {git, "git://github.com/basho/riak_core", {tag, "1.3.1"}}},
        {erlang_js, "1.2.2", {git, "git://github.com/basho/erlang_js", {tag, "1.2.2"}}},
        {bitcask, "1.6.1", {git, "git://github.com/basho/bitcask", {tag, "1.6.1"}}},
        {merge_index, "1.3.0", {git, "git://github.com/basho/merge_index",
                                 {tag, "1.3.0"}}},
        {ebloom, "1.1.2", {git, "git://github.com/basho/ebloom", {tag, "1.1.2"}}},
=======
        {riak_core, "1.2.*", {git, "git://github.com/basho/riak_core", {tag, "1.2.1p1"}}},
        {sidejob, "0.1", {git, "git://github.com/basho/sidejob", "master"}},
        {luke, "0.2.5", {git, "git://github.com/basho/luke", {tag, "0.2.5"}}},
        {erlang_js, "1.2.1", {git, "git://github.com/basho/erlang_js", {tag, "1.2.1"}}},
        {bitcask, "1.5.2", {git, "git://github.com/basho/bitcask", {tag, "1.5.2"}}},
        {merge_index, "1.2.*", {git, "git://github.com/basho/merge_index",
                                 {tag, "1.2.1"}}},
        {ebloom, "1.1.1", {git, "git://github.com/basho/ebloom", {tag, "1.1.1"}}},
>>>>>>> 7bbe3e9d
        {eper, "0.61", {git, "git://github.com/basho/eper.git", {tag, "3280b736"}}},
        {eleveldb, "1.3.0", {git, "git://github.com/basho/eleveldb.git",
                          {tag, "1.3.0"}}},
        {sext, "1.1", {git, "git://github.com/uwiger/sext", {tag, "1.1"}}},
        {riak_pipe, "1.3.1", {git, "git://github.com/basho/riak_pipe.git",
                                {tag, "1.3.1"}}},
        {riak_api, "1.3.1", {git, "git://github.com/basho/riak_api.git", {tag, "1.3.1"}}}
       ]}.<|MERGE_RESOLUTION|>--- conflicted
+++ resolved
@@ -10,23 +10,13 @@
                   ]}.
 
 {deps, [
-<<<<<<< HEAD
         {riak_core, "1.3.1", {git, "git://github.com/basho/riak_core", {tag, "1.3.1"}}},
+        {sidejob, "0.1", {git, "git://github.com/basho/sidejob", "master"}},
         {erlang_js, "1.2.2", {git, "git://github.com/basho/erlang_js", {tag, "1.2.2"}}},
         {bitcask, "1.6.1", {git, "git://github.com/basho/bitcask", {tag, "1.6.1"}}},
         {merge_index, "1.3.0", {git, "git://github.com/basho/merge_index",
                                  {tag, "1.3.0"}}},
         {ebloom, "1.1.2", {git, "git://github.com/basho/ebloom", {tag, "1.1.2"}}},
-=======
-        {riak_core, "1.2.*", {git, "git://github.com/basho/riak_core", {tag, "1.2.1p1"}}},
-        {sidejob, "0.1", {git, "git://github.com/basho/sidejob", "master"}},
-        {luke, "0.2.5", {git, "git://github.com/basho/luke", {tag, "0.2.5"}}},
-        {erlang_js, "1.2.1", {git, "git://github.com/basho/erlang_js", {tag, "1.2.1"}}},
-        {bitcask, "1.5.2", {git, "git://github.com/basho/bitcask", {tag, "1.5.2"}}},
-        {merge_index, "1.2.*", {git, "git://github.com/basho/merge_index",
-                                 {tag, "1.2.1"}}},
-        {ebloom, "1.1.1", {git, "git://github.com/basho/ebloom", {tag, "1.1.1"}}},
->>>>>>> 7bbe3e9d
         {eper, "0.61", {git, "git://github.com/basho/eper.git", {tag, "3280b736"}}},
         {eleveldb, "1.3.0", {git, "git://github.com/basho/eleveldb.git",
                           {tag, "1.3.0"}}},
