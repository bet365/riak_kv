--- conflicted
+++ resolved
@@ -28,13 +28,8 @@
 
 {deps, [
         {sidejob, ".*", {git, "git://github.com/basho/sidejob.git", {tag, "2.0.2"}}},
-<<<<<<< HEAD
-	{erlang_js, ".*", {git, "git://github.com/basho/erlang_js.git", {tag, "1.3.0"}}},
-        {bitcask, ".*", {git, "git://github.com/martincox/bitcask.git", {branch, "mcx/per-object-expiry"}}},
-=======
         {erlang_js, ".*", {git, "git://github.com/basho/erlang_js.git", {tag, "1.3.0"}}},
         {bitcask, ".*", {git, "git://github.com/martincox/bitcask.git", {branch, "mcx/key-expiry2"}}},
->>>>>>> 50a33e8f
         {eper, ".*", {git, "git://github.com/basho/eper.git", {tag, "0.78"}}},
         {sext, ".*", {git, "git://github.com/basho/sext.git", {tag, "1.1p3"}}},
         {riak_pipe, ".*", {git, "git://github.com/martincox/riak_pipe.git", {branch, "mcx/per-object-expiry"}}},
