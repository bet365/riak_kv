{src_dirs, ["./priv/tracers", "./src"]}.
{cover_enabled, false}.
{edoc_opts, [{preprocess, true}]}.
{erl_opts, [warnings_as_errors,
            {parse_transform, lager_transform},
            {lager_extra_sinks, [object]},
            {src_dirs, ["src", "priv/tracers"]},
            {platform_define, "^[0-9]+", namespaced_types},
            {platform_define, "^[0-9]+", set_env_options},
            {platform_define, "^R15", "old_hash"},
            {d, 'TEST_FS2_BACKEND_IN_RIAK_KV'}]}.

{eunit_opts, [
     no_tty,  %% This turns off the default output, MUST HAVE
     {report, {eunit_progress, [colored, profile]}} %% Use `profile' to see test timing information
     %% Uses the progress formatter with ANSI-colored output
     ]}.

{xref_checks, []}.
%% XXX yz_kv is here becase Ryan has not yet made a generic hook interface for object modification
%% XXX yz_stat is here for similar reasons -- we do not yet support dynamic stat hooks
%% XXX object is here because it's a new Lager sync
{xref_queries, [{"(XC - UC) || (XU - X - B - \"(cluster_info|dtrace|yz_kv|yz_stat|object)\" : Mod)", []}]}.

{erl_first_files, [
                   "src/riak_kv_backend.erl"
                  ]}.

{deps, [
        {sidejob, ".*", {git, "git://github.com/basho/sidejob.git", {tag, "2.0.1"}}},
        {erlang_js, ".*", {git, "git://github.com/basho/erlang_js.git", {tag, "1.3.0"}}},
        {bitcask, ".*", {git, "git://github.com/basho/bitcask.git", {tag, "2.0.8"}}},
        {eper, ".*", {git, "git://github.com/basho/eper.git", {tag, "0.78"}}},
        {sext, ".*", {git, "git://github.com/basho/sext.git", {tag, "1.1p3"}}},
        {riak_pipe, ".*", {git, "git://github.com/basho/riak_pipe.git", {tag, "2.1.5"}}},
        {riak_dt, ".*", {git, "git://github.com/basho/riak_dt.git", {tag, "2.1.3"}}},
        {eunit_formatters, ".*", {git, "git://github.com/seancribbs/eunit_formatters", {tag, "0.1.2"}}},
        {riak_api, ".*", {git, "git://github.com/basho/riak_api.git", {tag, "2.1.6"}}},
        {hyper, ".*", {git, "git://github.com/basho/hyper", {tag, "1.0.0"}}},
<<<<<<< HEAD
        {leveled, ".*", {git, "https://github.com/martinsumner/leveled.git", {branch, "mas-riakaae-impl-2"}}}
=======
        {leveled, ".*", {git, "https://github.com/martinsumner/leveled.git", {branch, "master"}}},
        {riak_core, ".*", {git, "https://github.com/martinsumner/riak_core.git", {branch, "mas-nodeworkerpool"}}},
        {eleveldb, ".*", {git, "https://github.com/martinsumner/eleveldb.git", {branch, "mas-leveled-2.0.34"}}}
>>>>>>> 12337a4d
       ]}.<|MERGE_RESOLUTION|>--- conflicted
+++ resolved
@@ -37,11 +37,7 @@
         {eunit_formatters, ".*", {git, "git://github.com/seancribbs/eunit_formatters", {tag, "0.1.2"}}},
         {riak_api, ".*", {git, "git://github.com/basho/riak_api.git", {tag, "2.1.6"}}},
         {hyper, ".*", {git, "git://github.com/basho/hyper", {tag, "1.0.0"}}},
-<<<<<<< HEAD
-        {leveled, ".*", {git, "https://github.com/martinsumner/leveled.git", {branch, "mas-riakaae-impl-2"}}}
-=======
-        {leveled, ".*", {git, "https://github.com/martinsumner/leveled.git", {branch, "master"}}},
+        {leveled, ".*", {git, "https://github.com/martinsumner/leveled.git", {branch, "mas-riakaae-impl-2"}}},
         {riak_core, ".*", {git, "https://github.com/martinsumner/riak_core.git", {branch, "mas-nodeworkerpool"}}},
         {eleveldb, ".*", {git, "https://github.com/martinsumner/eleveldb.git", {branch, "mas-leveled-2.0.34"}}}
->>>>>>> 12337a4d
        ]}.