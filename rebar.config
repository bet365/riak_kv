--- conflicted
+++ resolved
@@ -26,27 +26,14 @@
                   ]}.
 
 {deps, [
-<<<<<<< HEAD
-        {sidejob, ".*", {git, "git://github.com/basho/sidejob.git", {branch, "develop"}}},
-        {erlang_js, ".*", {git, "git://github.com/basho/erlang_js.git", {tag, "1.3.0"}}},
-        {bitcask, ".*", {git, "git://github.com/basho/bitcask.git", {branch, "develop"}}},
-        {eper, ".*", {git, "git://github.com/basho/eper.git", {tag, "0.78"}}},
-        {sext, ".*", {git, "git://github.com/basho/sext.git", {tag, "1.1p3"}}},
-        {riak_pipe, ".*", {git, "git://github.com/basho/riak_pipe.git", {branch, "develop"}}},
-        {riak_api, ".*", {git, "git://github.com/basho/riak_api.git", {branch, "end-to-end/timeseries"}}},
-        {riak_dt, ".*", {git, "git://github.com/basho/riak_dt.git", {branch, "develop"}}},
-        {eunit_formatters, ".*", {git, "git://github.com/seancribbs/eunit_formatters", {tag, "0.1.2"}}},
-        {riak_ql, ".*", {git, "git://github.com/basho/riak_ql.git", {branch, "gg/timeseries"}}}
-=======
         {sidejob,          ".*", {git, "git://github.com/basho/sidejob.git",           {branch, "develop"}}},
         {erlang_js,        ".*", {git, "git://github.com/basho/erlang_js.git",         {tag,    "1.3.0"}}},
         {bitcask,          ".*", {git, "git://github.com/basho/bitcask.git",           {branch, "develop"}}},
         {eper,             ".*", {git, "git://github.com/basho/eper.git",              {tag,    "0.78"}}},
         {sext,             ".*", {git, "git://github.com/basho/sext.git",              {tag,    "1.1p3"}}},
         {riak_pipe,        ".*", {git, "git://github.com/basho/riak_pipe.git",         {branch, "develop"}}},
-        {riak_api,         ".*", {git, "git://github.com/basho/riak_api.git",          {branch, "develop"}}},
+        {riak_api,         ".*", {git, "git://github.com/basho/riak_api.git",          {branch, "end-to-end/timeseries"}}},
         {riak_dt,          ".*", {git, "git://github.com/basho/riak_dt.git",           {branch, "develop"}}},
-        {riak_ql,          ".*", {git, "git://github.com/basho/riak_ql.git",           {branch, "develop"}}},
+        {riak_ql, ".*", {git, "git://github.com/basho/riak_ql.git", {branch, "develop"}}},
         {eunit_formatters, ".*", {git, "git://github.com/seancribbs/eunit_formatters", {tag,    "0.1.2"}}}
->>>>>>> dbbfaf62
        ]}.