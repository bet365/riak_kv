%% -------------------------------------------------------------------
%%
%% get_fsm_qc_vnode_master: mock vnode for get/put FSM testing
%%
%% Copyright (c) 2007-2010 Basho Technologies, Inc.  All Rights Reserved.
%%
%% This file is provided to you under the Apache License,
%% Version 2.0 (the "License"); you may not use this file
%% except in compliance with the License.  You may obtain
%% a copy of the License at
%%
%%   http://www.apache.org/licenses/LICENSE-2.0
%%
%% Unless required by applicable law or agreed to in writing,
%% software distributed under the License is distributed on an
%% "AS IS" BASIS, WITHOUT WARRANTIES OR CONDITIONS OF ANY
%% KIND, either express or implied.  See the License for the
%% specific language governing permissions and limitations
%% under the License.
%%
%% -------------------------------------------------------------------
-module(get_fsm_qc_vnode_master).

-behaviour(gen_server).
-include_lib("riak_kv_vnode.hrl").

%% API
-export([start_link/0,
         start/0]).
-compile(export_all).

%% gen_server callbacks
-export([init/1, handle_call/3, handle_cast/2, handle_info/2,
         terminate/2, code_change/3]).

-record(state, {objects, partvals,

                %% Put request handling.
                %% Before running the put FSM the test sets the mock vnode up 
                %% with responses for each vnode.  Rather than
                %% hashing the key and working out a preference
                %% list, responses are created for 'logical' indices
                %% from 1..N.  Each logical index will have one or two
                %% replies (only one if the first is a timeout).  
                lidx_map=[],
                vput_replies=[],

                %% What happened during test
                reply_history=[],
                history=[], put_history=[],
                postcommit=[]}).

%%====================================================================
%% API
%%====================================================================

start_link() ->
    gen_server:start_link({local, riak_kv_vnode_master}, ?MODULE, [], []).

start() ->
    gen_server:start({local, riak_kv_vnode_master}, ?MODULE, [], []).

get_history() ->
    gen_server:call(riak_kv_vnode_master, get_history).

get_put_history() ->
    gen_server:call(riak_kv_vnode_master, get_put_history).

get_reply_history() ->
    gen_server:call(riak_kv_vnode_master, get_reply_history).

log_postcommit(Obj) ->
    gen_server:call(riak_kv_vnode_master, {log_postcommit, Obj}).
    
get_postcommits() ->
    gen_server:call(riak_kv_vnode_master, get_postcommits).
    

%%====================================================================
%% gen_server callbacks
%%====================================================================

init([]) ->
    {ok, #state{}}.

handle_call({set_data, Objects, Partvals}, _From, State) ->
    {reply, ok, set_data(Objects, Partvals, State)};
handle_call({set_vput_replies, VPutReplies}, _From, State) ->
    {reply, ok, set_vput_replies(VPutReplies, State)};
handle_call(get_history, _From, State) ->
    {reply, lists:reverse(State#state.history), State};
handle_call(get_put_history, _From, State) -> %
    {reply, lists:reverse(State#state.put_history), State};
handle_call(get_reply_history, _From, State) -> %
    {reply, lists:reverse(State#state.reply_history), State};
handle_call({log_postcommit, Obj}, _From, State) -> %
    {reply, ok, State#state{postcommit = [Obj | State#state.postcommit]}};
handle_call(get_postcommits, _From, State) -> %
    {reply, lists:reverse(State#state.postcommit), State};

handle_call(Req=?VNODE_REQ{request=?KV_DELETE_REQ{}},
            _From, State) ->
<<<<<<< HEAD
    {noreply, NewState} = handle_cast(Req, State),
    {reply, ok, NewState};
=======
    {reply, ok, State#state{put_history=[{Idx,Msg}|State#state.put_history]}};
>>>>>>> fc458029
handle_call(_Request, _From, State) ->
    Reply = ok,
    {reply, Reply, State}.

%% Handle a get request - return the next get response prepared by call to 'set_data'
handle_cast(?VNODE_REQ{index=Idx,
                       sender=Sender,
                       request=?KV_GET_REQ{req_id=ReqId}}, State) ->
    {Value, State1} = get_data(Idx,State),
    case Value of
        {error, timeout} ->
            ok;
        _ ->
            riak_core_vnode:reply(Sender, {r, Value, Idx, ReqId})
    end,
    {noreply, State1};

%% Handle a put request - send the responses prepared by call to 'set_vput_replies'
%% up until the next 'w' response for a different partition.
handle_cast(?VNODE_REQ{index=Idx,
<<<<<<< HEAD
                       request=?KV_PUT_REQ{}=Msg}, State) ->
    {noreply, State#state{repair_history=[{Idx,Msg}|State#state.repair_history]}};
handle_cast(?VNODE_REQ{index=Idx, request=?KV_DELETE_REQ{}=Msg}, State) ->
    {noreply, State#state{repair_history=[{Idx,Msg}|State#state.repair_history]}};
=======
                       sender=Sender,
                       request=?KV_PUT_REQ{req_id=ReqId,
                                           object = PutObj,
                                           options = Options}=Msg}, State) ->
    %% Send up to the next w or timeout message, substituting indices
    State1 = send_vput_replies(State#state.vput_replies, Idx,
                               Sender, ReqId, PutObj, Options, State),
    {noreply, State1#state{put_history=[{Idx,Msg}|State#state.put_history]}};    
>>>>>>> fc458029
handle_cast(_Msg, State) ->
    {noreply, State}.

handle_info(_Info, State) ->
    {noreply, State}.

terminate(_Reason, _State) ->
    ok.
code_change(_OldVsn, _State, _Extra) ->
    {ok, #state{history=[]}}.

%%--------------------------------------------------------------------
%% Internal functions
%%--------------------------------------------------------------------

set_data(Objects, Partvals, State) ->
    State#state{objects=Objects, partvals=Partvals,
                history=[], put_history=[]}.

set_vput_replies(VPutReplies, State) ->
    State#state{vput_replies = VPutReplies,
                reply_history = [],
                lidx_map=[],
                postcommit = []}.

get_data(_Partition, #state{partvals=[]} = State) ->
    {{error, timeout}, State};
get_data(Partition, #state{objects=Objects, partvals=[Res|Rest]} = State) ->
    State1 = State#state{partvals = Rest,
                         history=[{Partition,Res}|State#state.history]},
    case Res of
        {ok, Lineage} ->
            {{ok, proplists:get_value(Lineage, Objects)}, State1};
        notfound ->
            {{error, notfound}, State1};
        timeout ->
            {{error, timeout}, State1};
        error ->
            {{error, error}, State1}
    end.


%% Send the next vnode put response then send any 'extra' responses in sequence
%% until the next w or the list is emptied.
send_vput_replies([], _Idx, _Sender, _ReqId, _Obj, _Options, State) ->
    State;
send_vput_replies([{LIdx, FirstResp} | Rest], Idx, Sender, ReqId, PutObj, Options,
               #state{lidx_map = LIdxMap} = State) ->
    %% Check have not seen this logical index before and store it
    error = orddict:find(LIdx, LIdxMap),
    NewState1 = State#state{lidx_map = orddict:store(LIdx, {Idx, PutObj}, LIdxMap)},
    Reply = case FirstResp of
                w ->
                    {w, Idx, ReqId};
                {timeout, 1} ->
                    {{timeout, 1}, Idx, ReqId}
            end,
    NewState2 = record_reply(Sender, Reply, NewState1),
    Rest2 = fail_on_bad_obj(LIdx, PutObj, Rest),
    send_vput_extra(Rest2, Sender, ReqId, Options, NewState2).

send_vput_extra([], _Sender, _ReqId, _Options, State) ->
    State#state{vput_replies = []};
send_vput_extra([{LIdx, {dw, CurObj, _CurLin}} | Rest], Sender, ReqId, Options,
                #state{lidx_map = LIdxMap} = State) ->
    {Idx, PutObj} = orddict:fetch(LIdx, LIdxMap),
    Obj = put_merge(CurObj, PutObj, ReqId),
    NewState = case proplists:get_value(returnbody, Options, false) of
                   true ->
                       record_reply(Sender, {dw, Idx, Obj, ReqId}, State);
                   false ->
                       record_reply(Sender, {dw, Idx, ReqId}, State)
               end,
    send_vput_extra(Rest, Sender, ReqId, Options, NewState);
send_vput_extra([{LIdx, fail} | Rest], Sender, ReqId, Options,
                #state{lidx_map = LIdxMap} = State) ->
    Idx = orddict:fetch(LIdx, LIdxMap),
    NewState = record_reply(Sender, {fail, Idx, ReqId}, State),
    send_vput_extra(Rest, Sender, ReqId, Options, NewState);
send_vput_extra([{LIdx, {timeout, 2}} | Rest], Sender, ReqId, Options,
                #state{lidx_map = LIdxMap} = State) ->
    Idx = orddict:fetch(LIdx, LIdxMap),
    NewState = record_reply(Sender, {{timeout, 2}, Idx, ReqId}, State),
    send_vput_extra(Rest, Sender, ReqId, Options, NewState);
send_vput_extra(VPutReplies, _Sender, _ReqId, _Options, State) ->
    State#state{vput_replies = VPutReplies}.

record_reply(Sender, Reply, #state{reply_history = H} = State) ->
    case Reply of
        {{timeout,_N},_Idx,_ReqId} ->
            nop;
        _ ->
            riak_core_vnode:reply(Sender, Reply)
    end,
    State#state{reply_history = [Reply | H]}.


%% If the requested object is not an r_object tuple, make sure the {dw} response is fail
%% Leave any other failures the same.
fail_on_bad_obj(_LIdx, Obj, VPutReplies) when element(1, Obj) =:= r_object ->
   VPutReplies;
fail_on_bad_obj(LIdx, _Obj, VPutReplies) ->
    case lists:keysearch(LIdx, 1, VPutReplies) of
        {value, {LIdx, {dw, _, _}}} ->
            lists:keyreplace(LIdx, 1, VPutReplies, {LIdx, fail});
        _ ->
            VPutReplies
    end.

%% TODO: The riak_kv_vnode code should be refactored to expose this function
%%       so we are close to testing the real thing.
put_merge(notfound, NewObj, _ReqId) ->
    NewObj;
put_merge(CurObj, NewObj, ReqId) ->
    riak_object:syntactic_merge(CurObj,NewObj, ReqId).
<|MERGE_RESOLUTION|>--- conflicted
+++ resolved
@@ -100,12 +100,8 @@
 
 handle_call(Req=?VNODE_REQ{request=?KV_DELETE_REQ{}},
             _From, State) ->
-<<<<<<< HEAD
     {noreply, NewState} = handle_cast(Req, State),
     {reply, ok, NewState};
-=======
-    {reply, ok, State#state{put_history=[{Idx,Msg}|State#state.put_history]}};
->>>>>>> fc458029
 handle_call(_Request, _From, State) ->
     Reply = ok,
     {reply, Reply, State}.
@@ -126,12 +122,6 @@
 %% Handle a put request - send the responses prepared by call to 'set_vput_replies'
 %% up until the next 'w' response for a different partition.
 handle_cast(?VNODE_REQ{index=Idx,
-<<<<<<< HEAD
-                       request=?KV_PUT_REQ{}=Msg}, State) ->
-    {noreply, State#state{repair_history=[{Idx,Msg}|State#state.repair_history]}};
-handle_cast(?VNODE_REQ{index=Idx, request=?KV_DELETE_REQ{}=Msg}, State) ->
-    {noreply, State#state{repair_history=[{Idx,Msg}|State#state.repair_history]}};
-=======
                        sender=Sender,
                        request=?KV_PUT_REQ{req_id=ReqId,
                                            object = PutObj,
@@ -140,7 +130,9 @@
     State1 = send_vput_replies(State#state.vput_replies, Idx,
                                Sender, ReqId, PutObj, Options, State),
     {noreply, State1#state{put_history=[{Idx,Msg}|State#state.put_history]}};    
->>>>>>> fc458029
+
+handle_cast(?VNODE_REQ{index=Idx, request=?KV_DELETE_REQ{}=Msg}, State) ->
+    {noreply, State#state{put_history=[{Idx,Msg}|State#state.put_history]}};
 handle_cast(_Msg, State) ->
     {noreply, State}.
 
