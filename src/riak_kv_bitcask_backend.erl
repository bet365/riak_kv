--- conflicted
+++ resolved
@@ -64,12 +64,8 @@
 -define(MERGE_FILE, "merge.txt").
 -define(VERSION_FILE, "version.txt").
 -define(API_VERSION, 1).
-<<<<<<< HEAD
--define(CAPABILITIES, [async_fold,size]).
+-define(CAPABILITIES, [async_fold,size,backend_reap]).
 -define(TERMINAL_POSIX_ERRORS, [eacces, erofs, enodev, enospc]).
-=======
--define(CAPABILITIES, [async_fold,size,backend_reap]).
->>>>>>> 3d5b7428
 
 %% must not be 131, otherwise will match t2b in error
 %% yes, I know that this is horrible.
@@ -118,20 +114,7 @@
 %% @doc Start the bitcask backend
 -spec start(integer(), config()) -> {ok, state()} | {error, term()}.
 start(Partition, Config0) ->
-<<<<<<< HEAD
-    {Config, KeyVsn} =
-        case app_helper:get_prop_or_env(small_keys, Config0, bitcask) of
-            false ->
-                C0 = proplists:delete(small_keys, Config0),
-                C1 = C0 ++ [{key_transform, fun key_transform_to_0/1}],
-                {C1, 0};
-            _ ->
-                C0 = proplists:delete(small_keys, Config0),
-                C1 = C0 ++ [{key_transform, ?CURRENT_KEY_TRANS}],
-                {C1, ?VERSION_BYTE}
-        end,
-=======
-    random:seed(erlang:now()),
+    random:seed(os:timestamp()),
 
     BaseConfig = proplists:delete(small_keys, Config0),
     KeyOpts =
@@ -141,7 +124,6 @@
         ],
     Config = BaseConfig ++ KeyOpts,
     KeyVsn = ?CURRENT_VERSION,
->>>>>>> 3d5b7428
 
     %% Get the data root directory
     case app_helper:get_prop_or_env(data_root, Config, bitcask) of
