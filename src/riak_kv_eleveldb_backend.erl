%% -------------------------------------------------------------------
%%
%% riak_kv_eleveldb_backend: Backend Driver for LevelDB
%%
%% Copyright (c) 2007-2014 Basho Technologies, Inc.  All Rights Reserved.
%%
%% This file is provided to you under the Apache License,
%% Version 2.0 (the "License"); you may not use this file
%% except in compliance with the License.  You may obtain
%% a copy of the License at
%%
%%   http://www.apache.org/licenses/LICENSE-2.0
%%
%% Unless required by applicable law or agreed to in writing,
%% software distributed under the License is distributed on an
%% "AS IS" BASIS, WITHOUT WARRANTIES OR CONDITIONS OF ANY
%% KIND, either express or implied.  See the License for the
%% specific language governing permissions and limitations
%% under the License.
%%
%% -------------------------------------------------------------------

-module(riak_kv_eleveldb_backend).
-behavior(riak_kv_backend).

%% KV Backend API
-export([api_version/0,
         capabilities/1,
         capabilities/2,
         start/2,
         stop/1,
         get/3,
         put/5,
         async_put/5,
         delete/4,
         drop/1,
         fix_index/3,
         mark_indexes_fixed/2,
         set_legacy_indexes/2,
         fixed_index_status/1,
         fold_buckets/4,
         fold_keys/4,
         fold_objects/4,
         fold_indexes/4,
	 range_scan/4,
         is_empty/1,
         status/1,
         callback/3]).

-export([data_size/1]).

-compile({inline, [
                   to_object_key/2, from_object_key/1,
                   to_index_key/4, from_index_key/1
                  ]}).

-include("riak_kv_index.hrl").
-include_lib("riak_ql/include/riak_ql_ddl.hrl").

-ifdef(TEST).
-include_lib("eunit/include/eunit.hrl").
-endif.

-define(API_VERSION, 1).
-define(CAPABILITIES, [async_fold, indexes, index_reformat, size,
        iterator_refresh]).
-define(FIXED_INDEXES_KEY, fixed_indexes).

-record(state, {ref :: eleveldb:db_ref(),
                data_root :: string(),
                open_opts = [],
                config :: config(),
                read_opts = [],
                write_opts = [],
                fold_opts = [{fill_cache, false}],
                fixed_indexes = false, %% true if legacy indexes have be rewritten
                legacy_indexes = false %% true if new writes use legacy indexes (downgrade)
               }).


-type state() :: #state{}.
-type config() :: [{atom(), term()}].

%% ===================================================================
%% Public API
%% ===================================================================

%% @doc Return the major version of the
%% current API.
-spec api_version() -> {ok, integer()}.
api_version() ->
    {ok, ?API_VERSION}.

%% @doc Return the capabilities of the backend.
-spec capabilities(state()) -> {ok, [atom()]}.
capabilities(_) ->
    {ok, ?CAPABILITIES}.

%% @doc Return the capabilities of the backend.
-spec capabilities(riak_object:bucket(), state()) -> {ok, [atom()]}.
capabilities(_, _) ->
    {ok, ?CAPABILITIES}.

%% @doc Start the eleveldb backend
-spec start(integer(), config()) -> {ok, state()} | {error, term()}.
start(Partition, Config) ->
    %% Initialize random seed
    random:seed(now()),

    %% Get the data root directory
    DataDir = filename:join(app_helper:get_prop_or_env(data_root, Config, eleveldb),
                            integer_to_list(Partition)),

    %% Initialize state
    S0 = init_state(DataDir, Config),
    case open_db(S0) of
        {ok, State} ->
            determine_fixed_index_status(State);
        {error, Reason} ->
            {error, Reason}
    end.

determine_fixed_index_status(State) ->
    case indexes_fixed(State) of
        {error, Reason} ->
            {error, Reason};
        true ->
            {ok, State#state{fixed_indexes=true}};
        false ->
            %% call eleveldb directly to circumvent extra check
            %% for fixed indexes entry. if entry is present we
            %% don't want to ignore becasue it occurs on downgrade.
            %% ignoring is not dangerous but reports confusing results
            %% (empty downgraded partitions still returning fixed = true)
            case eleveldb:is_empty(State#state.ref) of
                true -> mark_indexes_fixed_on_start(State);
                false -> {ok, State#state{fixed_indexes=false}}
            end
    end.

mark_indexes_fixed_on_start(State) ->
    case mark_indexes_fixed(State, true) of
        {error, Reason, _} -> {error, Reason};
        Res -> Res
    end.

%% @doc Stop the eleveldb backend
-spec stop(state()) -> ok.
stop(State) ->
    case State#state.ref of
        undefined ->
            ok;
        _ ->
            eleveldb:close(State#state.ref)
    end,
    ok.

%% @doc Retrieve an object from the eleveldb backend
-spec get(riak_object:bucket(), riak_object:key(), state()) ->
                 {ok, any(), state()} |
                 {ok, not_found, state()} |
                 {error, term(), state()}.
get(Bucket, Key, #state{read_opts=ReadOpts,
                        ref=Ref}=State) ->
    StorageKey = to_object_key(Bucket, Key),
    case eleveldb:get(Ref, StorageKey, ReadOpts) of
        {ok, Value} ->
            {ok, Value, State};
        not_found  ->
            {error, not_found, State};
        {error, Reason} ->
            {error, Reason, State}
    end.

%% @doc Insert an object into the eleveldb backend.
-type index_spec() :: {add, Index, SecondaryKey} | {remove, Index, SecondaryKey}.
-spec put(riak_object:bucket(), riak_object:key(), [index_spec()], binary(), state()) ->
                 {ok, state()} |
                 {error, term(), state()}.
put(Bucket, PrimaryKey, IndexSpecs, Val, #state{ref=Ref,
                                                write_opts=WriteOpts,
                                                legacy_indexes=WriteLegacy,
                                                fixed_indexes=FixedIndexes}=State) ->
    %% Create the KV update...
    StorageKey = to_object_key(Bucket, PrimaryKey),
    Updates1 = [{put, StorageKey, Val} || Val /= undefined],

    %% Convert IndexSpecs to index updates...
    F = fun({add, Field, Value}) ->
                case WriteLegacy of
                    true ->
                        [{put, to_legacy_index_key(Bucket, PrimaryKey, Field, Value), <<>>}];
                    false ->
                        [{put, to_index_key(Bucket, PrimaryKey, Field, Value), <<>>}]
                end;
           ({remove, Field, Value}) ->
                index_deletes(FixedIndexes, Bucket, PrimaryKey, Field, Value)
        end,
    Updates2 = lists:flatmap(F, IndexSpecs),

    %% Perform the write...
    case eleveldb:write(Ref, Updates1 ++ Updates2, WriteOpts) of
        ok ->
            {ok, State};
        {error, Reason} ->
            {error, Reason, State}
    end.

async_put(Context, Bucket, PrimaryKey, Val, #state{ref=Ref, write_opts=WriteOpts}=State) ->
    StorageKey = to_object_key(Bucket, PrimaryKey),
    eleveldb:async_put(Ref, Context, StorageKey, Val, WriteOpts),
    {ok, State}.

indexes_fixed(#state{ref=Ref,read_opts=ReadOpts}) ->
    case eleveldb:get(Ref, to_md_key(?FIXED_INDEXES_KEY), ReadOpts) of
        {ok, <<1>>} ->
            true;
        {ok, <<0>>} ->
            false;
        not_found ->
            false;
        {error, Reason} ->
            {error, Reason}
    end.

index_deletes(FixedIndexes, Bucket, PrimaryKey, Field, Value) ->
    IndexKey = to_index_key(Bucket, PrimaryKey, Field, Value),
    LegacyKey = to_legacy_index_key(Bucket, PrimaryKey, Field, Value),
    KeyDelete = [{delete, IndexKey}],
    LegacyDelete = [{delete, LegacyKey}
                    || FixedIndexes =:= false andalso IndexKey =/= LegacyKey],
    KeyDelete ++ LegacyDelete.

fix_index(IndexKeys, ForUpgrade, #state{ref=Ref,
                                                read_opts=ReadOpts,
                                                write_opts=WriteOpts} = State)
                                        when is_list(IndexKeys) ->
    FoldFun =
        fun(ok, {Success, Ignore, Error}) ->
               {Success+1, Ignore, Error};
           (ignore, {Success, Ignore, Error}) ->
               {Success, Ignore+1, Error};
           ({error, _}, {Success, Ignore, Error}) ->
               {Success, Ignore, Error+1}
        end,
    Totals =
        lists:foldl(FoldFun, {0,0,0},
                    [fix_index(IndexKey, ForUpgrade, Ref, ReadOpts, WriteOpts)
                        || {_Bucket, IndexKey} <- IndexKeys]),
    {reply, Totals, State};
fix_index(IndexKey, ForUpgrade, #state{ref=Ref,
                                                read_opts=ReadOpts,
                                                write_opts=WriteOpts} = State) ->
    case fix_index(IndexKey, ForUpgrade, Ref, ReadOpts, WriteOpts) of
        Atom when is_atom(Atom) ->
            {Atom, State};
        {error, Reason} ->
            {error, Reason, State}
    end.

fix_index(IndexKey, ForUpgrade, Ref, ReadOpts, WriteOpts) ->
    case eleveldb:get(Ref, IndexKey, ReadOpts) of
        {ok, _} ->
            case from_index_key(IndexKey) of
                {Bucket, Key, Field, Value} ->

                    NewKey = case ForUpgrade of
                                 true -> to_index_key(Bucket, Key, Field, Value);
                                 false -> to_legacy_index_key(Bucket, Key, Field, Value)
                             end,
                    Updates = [{delete, IndexKey}, {put, NewKey, <<>>}],
                    case eleveldb:write(Ref, Updates, WriteOpts) of
                        ok ->
                            ok;
                        {error, Reason} ->
                            {error, Reason}
                    end;
                ignore ->
                    ignore
            end;
        not_found ->
            ignore;
        {error, Reason} ->
            {error, Reason}
    end.

mark_indexes_fixed(State=#state{fixed_indexes=true}, true) ->
    {ok, State};
mark_indexes_fixed(State=#state{fixed_indexes=false}, false) ->
    {ok, State};
mark_indexes_fixed(State=#state{ref=Ref, write_opts=WriteOpts}, ForUpgrade) ->
    Value = case ForUpgrade of
                true -> <<1>>;
                false -> <<0>>
            end,
    Updates = [{put, to_md_key(?FIXED_INDEXES_KEY), Value}],
    case eleveldb:write(Ref, Updates, WriteOpts) of
        ok ->
            {ok, State#state{fixed_indexes=ForUpgrade}};
        {error, Reason} ->
            {error, Reason, State}
    end.

set_legacy_indexes(State, WriteLegacy) ->
    State#state{legacy_indexes=WriteLegacy}.

-spec fixed_index_status(state()) -> boolean().
fixed_index_status(#state{fixed_indexes=Fixed}) ->
    Fixed.

%% @doc Delete an object from the eleveldb backend
-spec delete(riak_object:bucket(), riak_object:key(), [index_spec()], state()) ->
                    {ok, state()} |
                    {error, term(), state()}.
delete(Bucket, PrimaryKey, IndexSpecs, #state{ref=Ref,
                                              write_opts=WriteOpts,
                                              fixed_indexes=FixedIndexes}=State) ->

    %% Create the KV delete...
    StorageKey = to_object_key(Bucket, PrimaryKey),
    Updates1 = [{delete, StorageKey}],

    %% Convert IndexSpecs to index deletes...
    F = fun({remove, Field, Value}) ->
                index_deletes(FixedIndexes, Bucket, PrimaryKey, Field, Value)
        end,
    Updates2 = lists:flatmap(F, IndexSpecs),

    case eleveldb:write(Ref, Updates1 ++ Updates2, WriteOpts) of
        ok ->
            {ok, State};
        {error, Reason} ->
            {error, Reason, State}
    end.

%% @doc Fold over all the buckets
-spec fold_buckets(riak_kv_backend:fold_buckets_fun(),
                   any(),
                   [],
                   state()) -> {ok, any()} | {async, fun()}.
fold_buckets(FoldBucketsFun, Acc, Opts, #state{fold_opts=FoldOpts,
                                               ref=Ref}) ->
    FoldFun = fold_buckets_fun(FoldBucketsFun),
    FirstKey = to_first_key(undefined),
    FoldOpts1 = [{start_key, FirstKey} | FoldOpts],
    BucketFolder =
        fun() ->
                try
                    {FoldResult, _} =
                        eleveldb:fold_keys(Ref, FoldFun, {Acc, []}, FoldOpts1),
                    FoldResult
                catch
                    {break, AccFinal} ->
                        AccFinal
                end
        end,
    case lists:member(async_fold, Opts) of
        true ->
            {async, BucketFolder};
        false ->
            {ok, BucketFolder()}
    end.

%% @doc Fold over all the keys for one or all buckets.
-spec fold_keys(riak_kv_backend:fold_keys_fun(),
                any(),
                [{atom(), term()}],
                state()) -> {ok, term()} | {async, fun()}.
fold_keys(FoldKeysFun, Acc, Opts, #state{fold_opts=FoldOpts,
                                         fixed_indexes=FixedIdx,
                                         legacy_indexes=WriteLegacyIdx,
                                         ref=Ref}) ->
    %% Figure out how we should limit the fold: by bucket, by
    %% secondary index, or neither (fold across everything.)
    Bucket = lists:keyfind(bucket, 1, Opts),
    Index = lists:keyfind(index, 1, Opts),

    %% Multiple limiters may exist. Take the most specific limiter.
    Limiter =
        if Index /= false  -> Index;
           Bucket /= false -> Bucket;
           true            -> undefined
        end,

    %% Set up the fold...
    FirstKey = to_first_key(Limiter),
    FoldFun = fold_keys_fun(FoldKeysFun, Limiter),
    FoldOpts1 = [{start_key, FirstKey} | FoldOpts],
    ExtraFold = not FixedIdx orelse WriteLegacyIdx,
    KeyFolder =
        fun() ->
            %% Do the fold. ELevelDB uses throw/1 to break out of a fold...
            AccFinal =
                       try
                           eleveldb:fold_keys(Ref, FoldFun, Acc, FoldOpts1)
                       catch
                           {break, BrkResult} ->
			       BrkResult
                       end,
		case ExtraFold of
		    true ->
			legacy_key_fold(Ref, FoldFun, AccFinal, FoldOpts1, Limiter);
		    false ->
			AccFinal
		end
        end,
    case lists:member(async_fold, Opts) of
	      true ->
		  {async, KeyFolder};
	      false ->
		  {ok, KeyFolder()}
	  end.

fold_indexes(FoldIndexFun, Acc, _Opts, #state{fold_opts=FoldOpts,
                                              ref=Ref}) ->
    FirstKey = to_index_key(<<>>, <<>>, <<>>, <<>>),
    FoldOpts1 = [{first_key, FirstKey} | FoldOpts],
    FoldFun = fold_indexes_fun(FoldIndexFun),
    KeyFolder =
        fun() ->
                %% Do the fold. ELevelDB uses throw/1 to break out of a fold...
                try
                    eleveldb:fold_keys(Ref, FoldFun, Acc, FoldOpts1)
                catch
                    {break, BrkResult} ->
                        BrkResult
                end
        end,
    {async, KeyFolder}.

fold_indexes_fun(FoldIndexFun) ->
    fun(StorageKey, Acc) ->
            case from_index_key(StorageKey) of
                {Bucket, Key, Field, Term} ->
                    FoldIndexFun(Bucket, Key, Field, Term, Acc);
                _ ->
                    throw({break, Acc})
            end
    end.

range_scan(FoldIndexFun, Buffer, Opts, #state{fold_opts=_FoldOpts,
					      ref=Ref}) ->
    {_, Bucket, Qry} = proplists:lookup(index, Opts),
    #riak_sql_v1{'WHERE'    = W,
		 helper_mod = Mod,
		 local_key  = LK} = Qry,
    %% this is all super-fugly
    {startkey, StartK} = proplists:lookup(startkey, W),
    {endkey,   EndK}   = proplists:lookup(endkey, W),
    {filter,   Filter} = proplists:lookup(filter, W),
    StartInclusive = case proplists:lookup(start_inclusive, W) of
			 none  -> [];
			 STuple -> [STuple]
		     end,
    EndInclusive = case proplists:lookup(end_inclusive, W) of
			 none  -> [];
			 ETuple -> [ETuple]
		     end,
    AdditionalOptions = lists:flatten(StartInclusive ++ EndInclusive),
    AdditionalOptions2 =
        case Filter of
            [] -> AdditionalOptions;
            _  -> [{range_filter, Filter} | AdditionalOptions]
        end,
    StartK2 = [{Field, Val} || {Field, _Type, Val} <- StartK],
    StartK3 = riak_ql_ddl:make_key(Mod, LK, StartK2),
    StartKey = eleveldb_ts:encode_key(StartK3),
<<<<<<< HEAD
    StartKey2 = to_object_key({Bucket, Bucket}, {timeseries, StartKey}),
    EndK2 = [{Field, Val} || {Field, _Type, Val} <- EndK],
    EndK3 = riak_ql_ddl:make_key(Mod, LK, EndK2),
    EndKey = eleveldb_ts:encode_key(EndK3),
    EndKey2 = to_object_key({Bucket, Bucket}, {timeseries, EndKey}),
=======
    StartKey2 = to_object_key(Bucket, StartKey),
    EndK2 = [{Field, Val} || {Field, _Type, Val} <- EndK],
    EndK3 = riak_ql_ddl:make_key(Mod, LK, EndK2),
    EndKey = eleveldb_ts:encode_key(EndK3),
    EndKey2 = to_object_key(Bucket, EndKey),
>>>>>>> 18c15994
    FoldFun = fun({K, V}, Acc) ->
		     [{K, V} | Acc]
	     end,
    Options = [
               {start_key,    StartKey2},
               {end_key,      EndKey2},
               {fold_method,  streaming},
               {encoding,     msgpack} |
               AdditionalOptions2
	      ],
    KeyFolder = fun() ->
			Vals = eleveldb:fold(Ref, FoldFun, [], Options),
			FoldIndexFun(lists:reverse(Vals), Buffer)
		end,
    {async, KeyFolder}.

legacy_key_fold(Ref, FoldFun, Acc, FoldOpts0, Query={index, _, _}) ->
    {_, FirstKey} = lists:keyfind(first_key, 1, FoldOpts0),
    LegacyKey = to_legacy_first_key(Query),
    case LegacyKey =/= FirstKey of
        true ->
            try
                FoldOpts = lists:keyreplace(first_key, 1, FoldOpts0, {first_key, LegacyKey}),
                eleveldb:fold_keys(Ref, FoldFun, Acc, FoldOpts)
            catch
                {break, AccFinal} ->
                    AccFinal
            end;
        false ->
            Acc
    end;
legacy_key_fold(_Ref, _FoldFun, Acc, _FoldOpts, _Query) ->
    Acc.

%% @doc Fold over all the objects for one or all buckets.
-spec fold_objects(riak_kv_backend:fold_objects_fun(),
                   any(),
                   [{atom(), term()}],
                   state()) -> {ok, any()} | {async, fun()}.
fold_objects(FoldObjectsFun, Acc, Opts, #state{fold_opts=FoldOpts,
                                               ref=Ref}) ->
    %% Figure out how we should limit the fold: by bucket, by
    %% secondary index, or neither (fold across everything.)
    Bucket = lists:keyfind(bucket, 1, Opts),
    Index = lists:keyfind(index, 1, Opts),

    %% Multiple limiters may exist. Take the most specific limiter.
    Limiter =
        if Index /= false  -> Index;
           Bucket /= false -> Bucket;
           true            -> undefined
        end,

    IteratorRefresh =
        case lists:keyfind(iterator_refresh, 1, Opts) of
            false -> [];
            Tuple -> [Tuple]
        end,

    %% Set up the fold...
    FirstKey = to_first_key(Limiter),
    FoldOpts1 = IteratorRefresh ++ [{start_key, FirstKey} | FoldOpts],
    FoldFun = fold_objects_fun(FoldObjectsFun, Limiter),

    ObjectFolder =
        fun() ->
                try
                    eleveldb:fold(Ref, FoldFun, Acc, FoldOpts1)
                catch
                    {break, AccFinal} ->
                        AccFinal
                end
        end,
    case lists:member(async_fold, Opts) of
        true ->
            {async, ObjectFolder};
        false ->
            {ok, ObjectFolder()}
    end.

%% @doc Delete all objects from this eleveldb backend
%% and return a fresh reference.
-spec drop(state()) -> {ok, state()} | {error, term(), state()}.
drop(State0) ->
    eleveldb:close(State0#state.ref),
    case eleveldb:destroy(State0#state.data_root, []) of
        ok ->
            {ok, State0#state{ref = undefined}};
        {error, Reason} ->
            {error, Reason, State0}
    end.

%% @doc Returns true if this eleveldb backend contains any
%% non-tombstone values; otherwise returns false.
-spec is_empty(state()) -> boolean() | {error, term()}.
is_empty(#state{ref=Ref, read_opts=ReadOpts, write_opts=WriteOpts}) ->
    case eleveldb:is_empty(Ref) of
        true ->
            true;
        false ->
            is_empty_but_md(Ref, ReadOpts, WriteOpts)
    end.

is_empty_but_md(Ref, _ReadOpts, _WriteOpts) ->
    MDKey = to_md_key(?FIXED_INDEXES_KEY),
    %% fold, and if any key (except md key) is found, not
    %% empty
    FF = fun(Key, _) when Key == MDKey -> true;
            (_K, _) -> throw({break, false})
         end,
    try
        eleveldb:fold_keys(Ref, FF, true, [{fill_cache, false}])
    catch {break, Empty} ->
            Empty
    end.

%% @doc Get the status information for this eleveldb backend
-spec status(state()) -> [{atom(), term()}].
status(State=#state{fixed_indexes=FixedIndexes}) ->
    {ok, Stats} = eleveldb:status(State#state.ref, <<"leveldb.stats">>),
    {ok, ReadBlockError} = eleveldb:status(State#state.ref, <<"leveldb.ReadBlockError">>),
    [{stats, Stats}, {read_block_error, ReadBlockError}, {fixed_indexes, FixedIndexes}].

%% @doc Register an asynchronous callback
-spec callback(reference(), any(), state()) -> {ok, state()}.
callback(_Ref, _Msg, State) ->
    {ok, State}.

%% @doc Get the size of the eleveldb backend in bytes
-spec data_size(state()) -> undefined | {non_neg_integer(), bytes}.
data_size(State) ->
    try {ok, <<SizeStr/binary>>} = eleveldb:status(State#state.ref, <<"leveldb.total-bytes">>),
         list_to_integer(binary_to_list(SizeStr)) of
        Size -> {Size, bytes}
    catch
        error:_ -> undefined
    end.

%% ===================================================================
%% Internal functions
%% ===================================================================

%% @private
init_state(DataRoot, Config) ->
    %% Get the data root directory
    filelib:ensure_dir(filename:join(DataRoot, "dummy")),

    %% Merge the proplist passed in from Config with any values specified by the
    %% eleveldb app level; precedence is given to the Config.
    MergedConfig = orddict:merge(fun(_K, VLocal, _VGlobal) -> VLocal end,
                                 orddict:from_list(Config), % Local
                                 orddict:from_list(application:get_all_env(eleveldb))), % Global

    %% Use a variable write buffer size in order to reduce the number
    %% of vnodes that try to kick off compaction at the same time
    %% under heavy uniform load...
    WriteBufferMin = config_value(write_buffer_size_min, MergedConfig, 30 * 1024 * 1024),
    WriteBufferMax = config_value(write_buffer_size_max, MergedConfig, 60 * 1024 * 1024),
    WriteBufferSize = WriteBufferMin + random:uniform(1 + WriteBufferMax - WriteBufferMin),

    %% Update the write buffer size in the merged config and make sure create_if_missing is set
    %% to true
    FinalConfig = orddict:store(write_buffer_size, WriteBufferSize,
                                orddict:store(create_if_missing, true, MergedConfig)),

    %% Parse out the open/read/write options
    {OpenOpts, _BadOpenOpts} = eleveldb:validate_options(open, FinalConfig),
    {ReadOpts, _BadReadOpts} = eleveldb:validate_options(read, FinalConfig),
    {WriteOpts, _BadWriteOpts} = eleveldb:validate_options(write, FinalConfig),

    %% Use read options for folding, but FORCE fill_cache to false
    FoldOpts = lists:keystore(fill_cache, 1, ReadOpts, {fill_cache, false}),

    %% Warn if block_size is set
    SSTBS = proplists:get_value(sst_block_size, OpenOpts, false),
    BS = proplists:get_value(block_size, OpenOpts, false),
    case BS /= false andalso SSTBS == false of
        true ->
            lager:warning("eleveldb block_size has been renamed sst_block_size "
                          "and the current setting of ~p is being ignored.  "
                          "Changing sst_block_size is strongly cautioned "
                          "against unless you know what you are doing.  Remove "
                          "block_size from app.config to get rid of this "
                          "message.\n", [BS]);
        _ ->
            ok
    end,

    %% Generate a debug message with the options we'll use for each operation
    lager:debug("Datadir ~s options for LevelDB: ~p\n",
                [DataRoot, [{open, OpenOpts}, {read, ReadOpts}, {write, WriteOpts}, {fold, FoldOpts}]]),
    #state { data_root = DataRoot,
             open_opts = OpenOpts,
             read_opts = ReadOpts,
             write_opts = WriteOpts,
             fold_opts = FoldOpts,
             config = FinalConfig }.

%% @private
open_db(State) ->
    RetriesLeft = app_helper:get_env(riak_kv, eleveldb_open_retries, 30),
    open_db(State, max(1, RetriesLeft), undefined).

open_db(_State0, 0, LastError) ->
    {error, LastError};
open_db(State0, RetriesLeft, _) ->
    case eleveldb:open(State0#state.data_root, State0#state.open_opts) of
        {ok, Ref} ->
            {ok, State0#state { ref = Ref }};
        %% Check specifically for lock error, this can be caused if
        %% a crashed vnode takes some time to flush leveldb information
        %% out to disk.  The process is gone, but the NIF resource cleanup
        %% may not have completed.
        {error, {db_open, OpenErr}=Reason} ->
            case lists:prefix("IO error: lock ", OpenErr) of
                true ->
                    SleepFor = app_helper:get_env(riak_kv, eleveldb_open_retry_delay, 2000),
                    lager:debug("Leveldb backend retrying ~p in ~p ms after error ~s\n",
                                [State0#state.data_root, SleepFor, OpenErr]),
                    timer:sleep(SleepFor),
                    open_db(State0, RetriesLeft - 1, Reason);
                false ->
                    {error, Reason}
            end;
        {error, Reason} ->
            {error, Reason}
    end.

%% @private
config_value(Key, Config, Default) ->
    case orddict:find(Key, Config) of
        error ->
            Default;
        {ok, Value} ->
            Value
    end.

%% @private
%% Return a function to fold over the buckets on this backend
fold_buckets_fun(FoldBucketsFun) ->
    fun(BK, {Acc, LastBucket}) ->
            case from_object_key(BK) of
                {LastBucket, _} ->
                    {Acc, LastBucket};
                {Bucket, _} ->
                    {FoldBucketsFun(Bucket, Acc), Bucket};
                ignore ->
                    {Acc, LastBucket};
                _ ->
                    throw({break, Acc})
            end
    end.

%% @private
%% Return a function to fold over keys on this backend
fold_keys_fun(FoldKeysFun, undefined) ->
    %% Fold across everything...
    fun(StorageKey, Acc) ->
            case from_object_key(StorageKey) of
                {Bucket, Key} ->
                    FoldKeysFun(Bucket, Key, Acc);
                ignore ->
                    Acc;
                _ ->
                    throw({break, Acc})
            end
    end;
fold_keys_fun(FoldKeysFun, {bucket, FilterBucket}) ->
    %% Fold across a specific bucket...
    fun(StorageKey, Acc) ->
            case from_object_key(StorageKey) of
                {Bucket, Key} when Bucket == FilterBucket ->
                    FoldKeysFun(Bucket, Key, Acc);
                ignore ->
                    Acc;
                _ ->
                    throw({break, Acc})
            end
    end;
%% 2i queries
fold_keys_fun(FoldKeysFun, {index, FilterBucket,
                            Q=?KV_INDEX_Q{filter_field=FilterField,
                                         term_regex=TermRe}})
  when FilterField =:= <<"$bucket">>;
       FilterField =:= <<"$key">> ->
    AccFun = case FilterField =:= <<"$key">> andalso TermRe =/= undefined of
        true ->
            fun(Bucket, Key, Acc) ->
                    case re:run(Key, TermRe) of
                        nomatch -> Acc;
                        _ -> FoldKeysFun(Bucket, Key, Acc)
                    end
            end;
        false ->
            fun(Bucket, Key, Acc) ->
                    FoldKeysFun(Bucket, Key, Acc)
            end
    end,

    %% Inbuilt indexes
    fun(StorageKey, Acc) ->
            ObjectKey = from_object_key(StorageKey),
            case riak_index:object_key_in_range(ObjectKey, FilterBucket, Q) of
                {true, {Bucket, Key}} ->
                    AccFun(Bucket, Key, Acc);
                {skip, _BK} ->
                    Acc;
                _ ->
                    throw({break, Acc})
            end
    end;
fold_keys_fun(FoldKeysFun, {index, FilterBucket, Q=?KV_INDEX_Q{return_terms=Terms,
                                                              term_regex=TermRe}}) ->
    AccFun = case TermRe =:= undefined of
        true ->
            fun(Bucket, _Term, Val, Acc) ->
                    FoldKeysFun(Bucket, Val, Acc)
            end;
        false ->
            fun(Bucket, Term, Val, Acc) ->
                    case re:run(Term, TermRe) of
                        nomatch ->
                            Acc;
                        _ ->
                            FoldKeysFun(Bucket, Val, Acc)
                    end
            end
    end,

    %% User indexes
    fun(StorageKey, Acc) ->
            IndexKey = from_index_key(StorageKey),
            case riak_index:index_key_in_range(IndexKey, FilterBucket, Q) of
                {true, {Bucket, Key, _Field, Term}} ->
                    Val = if
                        Terms -> {Term, Key};
                        true -> Key
                    end,
                    AccFun(Bucket, Term, Val, Acc);
                {skip, _IK} ->
                    Acc;
                _ ->
                    throw({break, Acc})
            end
    end;
fold_keys_fun(FoldKeysFun, {index, incorrect_format, ForUpgrade}) when is_boolean(ForUpgrade) ->
    %% Over incorrectly formatted 2i index values
    fun(StorageKey, Acc) ->
            Action =
                case from_index_key(StorageKey) of
                    {Bucket, Key, Field, Term} ->
                        NewKey = case ForUpgrade of
                                     true ->
                                         to_index_key(Bucket, Key, Field, Term);
                                     false ->
                                         to_legacy_index_key(Bucket, Key, Field, Term)
                                 end,
                        case NewKey =:= StorageKey of
                            true  ->
                                ignore;
                            false ->
                                {fold, Bucket, StorageKey}
                        end;
                    ignore ->
                        ignore;
                    _ ->
                        stop
                end,
            case Action of
                {fold, B, K} ->
                    FoldKeysFun(B, K, Acc);
                ignore ->
                    Acc;
                stop ->
                    throw({break, Acc})
            end
    end;
fold_keys_fun(FoldKeysFun, {index, Bucket, V1Q}) ->
    %% Handle legacy queries
    Q = riak_index:upgrade_query(V1Q),
    fold_keys_fun(FoldKeysFun, {index, Bucket, Q}).

%% @private
%% Return a function to fold over the objects on this backend
fold_objects_fun(FoldObjectsFun, {index, FilterBucket, Q=?KV_INDEX_Q{}}) ->
    %% 2I query on $key or $bucket field with return_body
    fun({StorageKey, Value}, Acc) ->
            ObjectKey = from_object_key(StorageKey),
            case riak_index:object_key_in_range(ObjectKey, FilterBucket, Q) of
                {true, {Bucket, Key}} ->
                    FoldObjectsFun(Bucket, {o, Key, Value}, Acc);
                {skip, _BK} ->
                    Acc;
                _ ->
                    throw({break, Acc})
            end
    end;
fold_objects_fun(FoldObjectsFun, {bucket, FilterBucket}) ->
    fun({StorageKey, Value}, Acc) ->
            case from_object_key(StorageKey) of
                {Bucket, Key} when Bucket == FilterBucket ->
                    FoldObjectsFun(Bucket, Key, Value, Acc);
                ignore ->
                    Acc;
                _ ->
                    throw({break, Acc})
            end
    end;
fold_objects_fun(FoldObjectsFun, undefined) ->
    fun({StorageKey, Value}, Acc) ->
            case from_object_key(StorageKey) of
                {Bucket, Key} ->
                    FoldObjectsFun(Bucket, Key, Value, Acc);
                ignore ->
                    Acc;
                _ ->
                    throw({break, Acc})
            end
    end.

%% @private Given a scope limiter, use sext to encode an expression
%% that represents the starting key for the scope. For example, since
%% we store objects under {o, Bucket, Key}, the first key for the
%% bucket "foo" would be `sext:encode({o, <<"foo">>, <<>>}).`
to_first_key(undefined) ->
    %% Start at the first object in LevelDB...
    to_object_key({<<>>, <<>>}, <<>>);
to_first_key({bucket, Bucket}) ->
    %% Start at the first object for a given bucket...
    to_object_key(Bucket, <<>>);
to_first_key({index, incorrect_format, ForUpgrade}) when is_boolean(ForUpgrade) ->
    %% Start at first index entry
    to_index_key(<<>>, <<>>, <<>>, <<>>);
%% V2 indexes
to_first_key({index, Bucket,
              ?KV_INDEX_Q{filter_field=Field,
                          start_key=StartKey}}) when Field == <<"$key">>;
                                                     Field == <<"$bucket">> ->
    to_object_key(Bucket, StartKey);
to_first_key({index, Bucket, ?KV_INDEX_Q{filter_field=Field,
                                         start_key=StartKey,
                                         start_term=StartTerm}}) ->
    to_index_key(Bucket, StartKey, Field, StartTerm);
%% Upgrade legacy queries to current version
to_first_key({index, Bucket, Q}) ->
    UpgradeQ = riak_index:upgrade_query(Q),
    to_first_key({index, Bucket, UpgradeQ});
to_first_key(Other) ->
    erlang:throw({unknown_limiter, Other}).

% @doc If index query, encode key using legacy sext format.
to_legacy_first_key({index, Bucket, {eq, Field, Term}}) ->
    to_legacy_first_key({index, Bucket, {range, Field, Term, Term}});
to_legacy_first_key({index, Bucket, {range, Field, StartTerm, _EndTerm}}) ->
    to_legacy_index_key(Bucket, <<>>, Field, StartTerm);
to_legacy_first_key(Other) ->
    to_first_key(Other).

%% If a key is tagged with `timeseries' then use the t prefix, this
%% groups the objects when leveldb sorts the keys. On a range scan
%% it means less skipping over non-timeseries keys.
to_object_key(Bucket, {timeseries, Key}) ->
    sext:encode({t, Bucket, Key});
to_object_key(Bucket, Key) ->
    sext:encode({o, Bucket, Key}).

from_object_key(LKey) ->
    case (catch sext:decode(LKey)) of
        {'EXIT', _} ->
            lager:warning("Corrupted object key, discarding"),
            ignore;
        {o, Bucket, Key} ->
            {Bucket, Key};
        _ ->
            undefined
    end.

to_index_key(Bucket, Key, Field, Term) ->
    sext:encode({i, Bucket, Field, Term, Key}).

to_legacy_index_key(Bucket, Key, Field, Term) -> %% encode with legacy bignum encoding
    sext:encode({i, Bucket, Field, Term, Key}, true).

from_index_key(LKey) ->
    case (catch sext:decode(LKey)) of
        {'EXIT', _} ->
            lager:warning("Corrupted index key, discarding"),
            ignore;
        {i, Bucket, Field, Term, Key} ->
            {Bucket, Key, Field, Term};
        _ ->
            undefined
    end.

%% @doc Encode a key to store partition meta-data attributes.
to_md_key(Key) ->
    sext:encode({md, Key}).


%% ===================================================================
%% EUnit tests
%% ===================================================================
-ifdef(TEST).

simple_test_() ->
    ?assertCmd("rm -rf test/eleveldb-backend"),
    application:set_env(eleveldb, data_root, "test/eleveldb-backend"),
    backend_test_util:standard_test(?MODULE, []).

custom_config_test_() ->
    ?assertCmd("rm -rf test/eleveldb-backend"),
    application:set_env(eleveldb, data_root, ""),
    backend_test_util:standard_test(?MODULE, [{data_root, "test/eleveldb-backend"}]).

retry_test_() ->
    {spawn, [fun retry/0, fun retry_fail/0]}.

retry() ->
    Root = "/tmp/eleveldb_retry_test",
    try
        {ok, State1} = start(42, [{data_root, Root}]),
        Me = self(),
        Pid1 = spawn_link(fun() ->
                                  receive
                                      stop ->
                                          Me ! {1, stop(State1)}
                                  end
                          end),
        _Pid2 = spawn_link(
                 fun() ->
                         Me ! {2, running},
                         Me ! {2, start(42, [{data_root, Root}])}
                 end),
        %% Ensure Pid2 is runnng and  give it 10ms to get into the open
        %% so we know it has a lock clash
        receive
            {2, running} ->
                timer:sleep(10);
            X ->
                throw({unexpected, X})
        after
            5000 ->
                throw(timeout1)
        end,
        %% Tell Pid1 to shut it down
        Pid1 ! stop,
        receive
            {1, ok} ->
                ok;
            X2 ->
                throw({unexpected, X2})
        after
            5000 ->
                throw(timeout2)
        end,
        %% Wait for Pid2
        receive
            {2, {ok, _State2}} ->
                ok;
            {2, Res} ->
                throw({notok, Res});
            X3 ->
                throw({unexpected, X3})
        end
    after
        os:cmd("rm -rf " ++ Root)
    end.

retry_fail() ->
    Root = "/tmp/eleveldb_fail_retry_test",
    try
        application:set_env(riak_kv, eleveldb_open_retries, 3), % 3 times, 1ms a time
        application:set_env(riak_kv, eleveldb_open_retry_delay, 1),
        {ok, State1} = start(42, [{data_root, Root}]),
        Me = self(),
        spawn_link(
          fun() ->
                  Me ! {2, running},
                  Me ! {2, start(42, [{data_root, Root}])}
          end),
        %% Ensure Pid2 is runnng and  give it 10ms to get into the open
        %% so we know it has a lock clash
        receive
            {2, running} ->
                ok;
            X ->
                throw({unexpected, X})
        after
            5000 ->
                throw(timeout1)
        end,
        %% Wait for Pid2 to fail
        receive
            {2, {error, {db_open, _Why}}} ->
                ok;
            {2, Res} ->
                throw({expect_fail, Res});
            X3 ->
                throw({unexpected, X3})
        end,
        %% Then close and reopen, just for kicks to prove it was the locking
        ok = stop(State1),
        {ok, State2} = start(42, [{data_root, Root}]),
        ok = stop(State2)
    after
        os:cmd("rm -rf " ++ Root),
        application:unset_env(riak_kv, eleveldb_open_retries),
        application:unset_env(riak_kv, eleveldb_open_retry_delay)
    end.


-ifdef(EQC).

eqc_test_() ->
    {spawn,
     [{inorder,
       [{setup,
         fun setup/0,
         fun cleanup/1,
         [
          {timeout, 180,
            [?_assertEqual(true,
                          backend_eqc:test(?MODULE, false,
                                           [{data_root,
                                             "test/eleveldb-backend"}]))]}
         ]}]}]}.

setup() ->
    application:load(sasl),
    application:set_env(sasl, sasl_error_logger, {file, "riak_kv_eleveldb_backend_eqc_sasl.log"}),
    error_logger:tty(false),
    error_logger:logfile({open, "riak_kv_eleveldb_backend_eqc.log"}),

    ok.

cleanup(_) ->
    ?_assertCmd("rm -rf test/eleveldb-backend").

-endif. % EQC

-endif.<|MERGE_RESOLUTION|>--- conflicted
+++ resolved
@@ -465,19 +465,11 @@
     StartK2 = [{Field, Val} || {Field, _Type, Val} <- StartK],
     StartK3 = riak_ql_ddl:make_key(Mod, LK, StartK2),
     StartKey = eleveldb_ts:encode_key(StartK3),
-<<<<<<< HEAD
-    StartKey2 = to_object_key({Bucket, Bucket}, {timeseries, StartKey}),
+    StartKey2 = to_object_key(Bucket, {timeseries, StartKey}),
     EndK2 = [{Field, Val} || {Field, _Type, Val} <- EndK],
     EndK3 = riak_ql_ddl:make_key(Mod, LK, EndK2),
     EndKey = eleveldb_ts:encode_key(EndK3),
-    EndKey2 = to_object_key({Bucket, Bucket}, {timeseries, EndKey}),
-=======
-    StartKey2 = to_object_key(Bucket, StartKey),
-    EndK2 = [{Field, Val} || {Field, _Type, Val} <- EndK],
-    EndK3 = riak_ql_ddl:make_key(Mod, LK, EndK2),
-    EndKey = eleveldb_ts:encode_key(EndK3),
-    EndKey2 = to_object_key(Bucket, EndKey),
->>>>>>> 18c15994
+    EndKey2 = to_object_key(Bucket, {timeseries, EndKey}),
     FoldFun = fun({K, V}, Acc) ->
 		     [{K, V} | Acc]
 	     end,
