%% -------------------------------------------------------------------
%%
%% riak_app: application startup for Riak
%%
%% Copyright (c) 2007-2010 Basho Technologies, Inc.  All Rights Reserved.
%%
%% This file is provided to you under the Apache License,
%% Version 2.0 (the "License"); you may not use this file
%% except in compliance with the License.  You may obtain
%% a copy of the License at
%%
%%   http://www.apache.org/licenses/LICENSE-2.0
%%
%% Unless required by applicable law or agreed to in writing,
%% software distributed under the License is distributed on an
%% "AS IS" BASIS, WITHOUT WARRANTIES OR CONDITIONS OF ANY
%% KIND, either express or implied.  See the License for the
%% specific language governing permissions and limitations
%% under the License.

%% @doc Bootstrapping the Riak application.

-module(riak_kv_app).

-behaviour(application).
-export([start/2, prep_stop/1, stop/1]).
-export([check_kv_health/1]).

-include_lib("riak_kv_types.hrl").

-define(SERVICES, [{riak_kv_pb_object, 3, 6}, %% ClientID stuff
                   {riak_kv_pb_object, 9, 14}, %% Object requests
                   {riak_kv_pb_bucket, 15, 18}, %% Bucket requests
                   {riak_kv_pb_mapred, 23, 24}, %% MapReduce requests
                   {riak_kv_pb_index, 25, 26},   %% Secondary index requests
                   {riak_kv_pb_bucket_key_apl, 33, 34}, %% (Active) Preflist requests
                   {riak_kv_pb_csbucket, 40, 41}, %%  CS bucket folding support
                   {riak_kv_pb_counter, 50, 53}, %% counter requests
                   {riak_kv_pb_crdt, 80, 83} %% CRDT requests
                  ]).
-define(MAX_FLUSH_PUT_FSM_RETRIES, 10).

-define(DEFAULT_FSM_LIMIT, 10000).

%% @spec start(Type :: term(), StartArgs :: term()) ->
%%          {ok,Pid} | ignore | {error,Error}
%% @doc The application:start callback for riak.
%%      Arguments are ignored as all configuration is done via the erlenv file.
start(_Type, _StartArgs) ->
    riak_core_util:start_app_deps(riak_kv),

    FSM_Limit = find_fsm_limit(),

    sidejob:new_resource(riak_kv_put_fsm_sj, sidejob_supervisor, FSM_Limit),
    sidejob:new_resource(riak_kv_get_fsm_sj, sidejob_supervisor, FSM_Limit),

    Base = [riak_core_stat:prefix(), riak_kv],
    riak_kv_exometer_sidejob:new_entry(Base ++ [put_fsm, sidejob],
				       riak_kv_put_fsm_sj, "node_put_fsm", []),
    riak_kv_exometer_sidejob:new_entry(Base ++ [get_fsm, sidejob],
                                       riak_kv_get_fsm_sj, "node_get_fsm", []),

    case app_helper:get_env(riak_kv, direct_stats, false) of
        true ->
            ok;
        false ->
            sidejob:new_resource(riak_kv_stat_sj, riak_kv_stat_worker, 10000)
    end,

    %% Look at the epoch and generating an error message if it doesn't match up
    %% to our expectations
    check_epoch(),

    %% Append user-provided code paths
    case app_helper:get_env(riak_kv, add_paths) of
        List when is_list(List) ->
            ok = code:add_paths(List);
        _ ->
            ok
    end,

    WorkerPools =
        case app_helper:get_env(riak_kv, worker_pool_strategy, none) of
            none ->
                [];
            single ->
                NWPS = app_helper:get_env(riak_kv, node_worker_pool_size),
                [{node_worker_pool, {riak_kv_worker, NWPS, [], [], node_worker_pool}}];
            dscp ->
                AF1 = app_helper:get_env(riak_kv, af1_worker_pool_size),
                AF2 = app_helper:get_env(riak_kv, af2_worker_pool_size),
                AF3 = app_helper:get_env(riak_kv, af3_worker_pool_size),
                AF4 = app_helper:get_env(riak_kv, af4_worker_pool_size),
                BE = app_helper:get_env(riak_kv, be_worker_pool_size),
                [{dscp_worker_pool, {riak_kv_worker, AF1, [], [], riak_core_node_worker_pool:af1()}},
                 {dscp_worker_pool, {riak_kv_worker, AF2, [], [], riak_core_node_worker_pool:af2()}},
                 {dscp_worker_pool, {riak_kv_worker, AF3, [], [], riak_core_node_worker_pool:af3()}},
                 {dscp_worker_pool, {riak_kv_worker, AF4, [], [], riak_core_node_worker_pool:af4()}},
                 {dscp_worker_pool, {riak_kv_worker, BE, [], [], riak_core_node_worker_pool:be()}}]
        end,

    %% Append defaults for riak_kv buckets to the bucket defaults
    %% TODO: Need to revisit this. Buckets are typically created
    %% by a specific entity; seems lame to append a bunch of unused
    %% metadata to buckets that may not be appropriate for the bucket.
    riak_core_bucket:append_bucket_defaults(
      [{linkfun, {modfun, riak_kv_wm_link_walker, mapreduce_linkfun}},
       {old_vclock, 86400},
       {young_vclock, 20},
       {big_vclock, 50},
       {small_vclock, 50},
       {pr, 0},
       {r, quorum},
       {w, quorum},
       {pw, 0},
       {node_confirms, 0},
       {dw, quorum},
       {rw, quorum},
       {basic_quorum, false},
       {notfound_ok, true},
       {write_once, false}
   ]),

    %% Check the storage backend
    StorageBackend = app_helper:get_env(riak_kv, storage_backend),
    case code:ensure_loaded(StorageBackend) of
        {error,nofile} ->
            lager:critical("storage_backend ~p is non-loadable.",
                           [StorageBackend]),
            throw({error, invalid_storage_backend});
        _ ->
            ok
    end,

    %% Register our cluster_info app callback modules, with catch if
    %% the app is missing or packaging is broken.
    catch cluster_info:register_app(riak_kv_cinfo),

    %% print out critical env limits for support/debugging purposes
    catch riak_kv_env:doc_env(),

    %% Spin up supervisor
    case riak_kv_sup:start_link() of
        {ok, Pid} ->
            %% Register capabilities
            riak_core_capability:register({riak_kv, vnode_vclocks},
                                          [true, false],
                                          false,
                                          {riak_kv,
                                           vnode_vclocks,
                                           [{true, true}, {false, false}]}),

            riak_core_capability:register({riak_kv, legacy_keylisting},
                                          [false],
                                          false,
                                          {riak_kv,
                                           legacy_keylisting,
                                           [{false, false}]}),

            riak_core_capability:register({riak_kv, listkeys_backpressure},
                                          [true, false],
                                          false,
                                          {riak_kv,
                                           listkeys_backpressure,
                                           [{true, true}, {false, false}]}),

            riak_core_capability:register({riak_kv, index_backpressure},
                                          [true, false],
                                          false),

            %% mapred_system should remain until no nodes still exist
            %% that would propose 'legacy' as the default choice
            riak_core_capability:register({riak_kv, mapred_system},
                                          [pipe],
                                          pipe,
                                          {riak_kv,
                                           mapred_system,
                                           [{pipe, pipe}]}),

            riak_core_capability:register({riak_kv, mapred_2i_pipe},
                                          [true, false],
                                          false,
                                          {riak_kv,
                                           mapred_2i_pipe,
                                           [{true, true}, {false, false}]}),

            riak_core_capability:register({riak_kv, handoff_data_encoding},
                                          [encode_raw, encode_zlib],
                                          encode_zlib),

            riak_core_capability:register({riak_kv, object_format},
                                          get_object_format_modes(),
                                          v0),

            riak_core_capability:register({riak_kv, secondary_index_version},
                                          [v3, v2, v1],
                                          v1),

            riak_core_capability:register({riak_kv, vclock_data_encoding},
                                          [encode_zlib, encode_raw],
                                          encode_zlib),

            riak_core_capability:register({riak_kv, crdt},
                                          [?TOP_LEVEL_TYPES,
                                           ?V1_TOP_LEVEL_TYPES ++
                                               ?V2_TOP_LEVEL_TYPES ++
                                               ?V3_TOP_LEVEL_TYPES,
                                           ?V1_TOP_LEVEL_TYPES ++
                                           ?V2_TOP_LEVEL_TYPES,
                                           ?V1_TOP_LEVEL_TYPES,
                                           []],
                                          []),

            riak_core_capability:register({riak_kv, crdt_epoch_versions},
                                          [?E4_DATATYPE_VERSIONS,
                                           ?E3_DATATYPE_VERSIONS,
                                           ?E2_DATATYPE_VERSIONS,
                                           ?E1_DATATYPE_VERSIONS],
                                          ?E1_DATATYPE_VERSIONS),

            riak_core_capability:register({riak_kv, put_fsm_ack_execute},
                                          [enabled, disabled],
                                          disabled),

<<<<<<< HEAD
            riak_core_capability:register({riak_kv, get_request_type},
                                          [head, get],
                                          get),

            %% is using the vnode proxy mailbox queue estimate as a
            %% soft-limit supported
            riak_core_capability:register({riak_kv, put_soft_limit},
=======
            riak_core_capability:register({riak_kv, backend_reap},
>>>>>>> 3d5b7428
                                          [true, false],
                                          false),

            HealthCheckOn = app_helper:get_env(riak_kv, enable_health_checks, false),
            %% Go ahead and mark the riak_kv service as up in the node watcher.
            %% The riak_core_ring_handler blocks until all vnodes have been started
            %% synchronously.
            riak_core:register(riak_kv, [
                {vnode_module, riak_kv_vnode},
                {bucket_validator, riak_kv_bucket},
                {stat_mod, riak_kv_stat},
                {permissions, [get, put, delete, list_keys, list_buckets,
                               mapreduce, index, get_preflist]}
            ]
            ++ [{health_check, {?MODULE, check_kv_health, []}} || HealthCheckOn]
        
            ++ WorkerPools),

            ok = riak_api_pb_service:register(?SERVICES),

            %% Add routes to webmachine
            [ webmachine_router:add_route(R)
              || R <- lists:reverse(riak_kv_web:dispatch_table()) ],
            {ok, Pid};
        {error, Reason} ->
            {error, Reason}
    end.

%% @doc Prepare to stop - called before the supervisor tree is shutdown
prep_stop(_State) ->
    try %% wrap with a try/catch - application carries on regardless,
        %% no error message or logging about the failure otherwise.

        lager:info("Stopping application riak_kv - marked service down.\n", []),
        riak_core_node_watcher:service_down(riak_kv),

        ok = riak_api_pb_service:deregister(?SERVICES),
        lager:info("Unregistered pb services"),

        %% Gracefully unregister riak_kv webmachine endpoints.
        [ webmachine_router:remove_route(R) || R <-
            riak_kv_web:dispatch_table() ],
        lager:info("unregistered webmachine routes"),
        wait_for_put_fsms(),
        lager:info("all active put FSMs completed"),
        ok
    catch
        Type:Reason ->
            lager:error("Stopping application riak_api - ~p:~p.\n", [Type, Reason])
    end,
    stopping.

%% @spec stop(State :: term()) -> ok
%% @doc The application:stop callback for riak.
stop(_State) ->
    lager:info("Stopped  application riak_kv.\n", []),
    ok.

%% 719528 days from Jan 1, 0 to Jan 1, 1970
%%  *86400 seconds/day
-define(SEC_TO_EPOCH, 62167219200).

%% @spec check_epoch() -> ok
%% @doc
check_epoch() ->
    %% doc for erlang:now/0 says return value is platform-dependent
    %% -> let's emit an error if this platform doesn't think the epoch
    %%    is Jan 1, 1970
    {MSec, Sec, _} = os:timestamp(),
    GSec = calendar:datetime_to_gregorian_seconds(
             calendar:universal_time()),
    case GSec - ((MSec*1000000)+Sec) of
        N when (N < ?SEC_TO_EPOCH+5 andalso N > ?SEC_TO_EPOCH-5);
               (N < -?SEC_TO_EPOCH+5 andalso N > -?SEC_TO_EPOCH-5) ->
            %% if epoch is within 10 sec of expected, accept it
            ok;
        N ->
            Epoch = calendar:gregorian_seconds_to_datetime(N),
            lager:error("Riak expects your system's epoch to be Jan 1, 1970,"
                        "but your system says the epoch is ~p", [Epoch]),
            ok
    end.

check_kv_health(_Pid) ->
    VNodes = riak_core_vnode_manager:all_index_pid(riak_kv_vnode),
    {Low, High} = app_helper:get_env(riak_kv, vnode_mailbox_limit, {1, 5000}),
    case lists:member(riak_kv, riak_core_node_watcher:services(node())) of
        true ->
            %% Service active, use high watermark
            Mode = enabled,
            Threshold = High;
        false ->
            %% Service disabled, use low watermark
            Mode = disabled,
            Threshold = Low
    end,

    SlowVNs =
        [{Idx,Len} || {Idx, Pid} <- VNodes,
                      Info <- [process_info(Pid, [message_queue_len])],
                      is_list(Info),
                      {message_queue_len, Len} <- Info,
                      Len > Threshold],
    Passed = (SlowVNs =:= []),

    case {Passed, Mode} of
        {false, enabled} ->
            lager:info("Disabling riak_kv due to large message queues. "
                       "Offending vnodes: ~p", [SlowVNs]);
        {true, disabled} ->
            lager:info("Re-enabling riak_kv after successful health check");
        _ ->
            ok
    end,
    Passed.

wait_for_put_fsms(N) ->
    case riak_kv_util:exact_puts_active() of
        0 -> ok;
        Count ->
            case N of
                0 ->
                    lager:warning("Timed out waiting for put FSMs to flush"),
                    ok;
                _ -> lager:info("Waiting for ~p put FSMs to complete",
                                [Count]),
                     timer:sleep(1000),
                     wait_for_put_fsms(N-1)
            end
    end.

wait_for_put_fsms() ->
    wait_for_put_fsms(?MAX_FLUSH_PUT_FSM_RETRIES).

find_fsm_limit() ->
    case app_helper:get_env(riak_kv, fsm_limit, ?DEFAULT_FSM_LIMIT) of
        undefined ->
            %% If it's explicitly set to 'undefined', that means "no limit".
            %% sidejob doesn't have an option to specify "infinity" but if
            %% we make the limit equal to the node's global process limit,
            %% then we're pretty much guaranteed to never exceed that:
            erlang:system_info(process_limit);
        Limit when is_integer(Limit) ->
            Limit;
        BadValue ->
            lager:critical("Bad value provided for riak_kv.fsm_limit: ~p. "
                           "Must be an integer or 'undefined'", [BadValue]),
            throw({error, bad_fsm_limit})
    end.

get_object_format_modes() ->
    %% TODO: clearly, this isn't ideal if we have more versions
    case app_helper:get_env(riak_kv, object_format, v0) of
        v0 -> [v0,v1];
        v1 -> [v1,v0]
    end.<|MERGE_RESOLUTION|>--- conflicted
+++ resolved
@@ -222,7 +222,6 @@
                                           [enabled, disabled],
                                           disabled),
 
-<<<<<<< HEAD
             riak_core_capability:register({riak_kv, get_request_type},
                                           [head, get],
                                           get),
@@ -230,9 +229,10 @@
             %% is using the vnode proxy mailbox queue estimate as a
             %% soft-limit supported
             riak_core_capability:register({riak_kv, put_soft_limit},
-=======
+                                          [true, false],
+                                          false),
+
             riak_core_capability:register({riak_kv, backend_reap},
->>>>>>> 3d5b7428
                                           [true, false],
                                           false),
 
