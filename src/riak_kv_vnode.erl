%% -------------------------------------------------------------------
%%
%% riak_kv_vnode: VNode Implementation
%%
%% Copyright (c) 2007-2016 Basho Technologies, Inc.  All Rights Reserved.
%%
%% This file is provided to you under the Apache License,
%% Version 2.0 (the "License"); you may not use this file
%% except in compliance with the License.  You may obtain
%% a copy of the License at
%%
%%   http://www.apache.org/licenses/LICENSE-2.0
%%
%% Unless required by applicable law or agreed to in writing,
%% software distributed under the License is distributed on an
%% "AS IS" BASIS, WITHOUT WARRANTIES OR CONDITIONS OF ANY
%% KIND, either express or implied.  See the License for the
%% specific language governing permissions and limitations
%% under the License.
%%
%% -------------------------------------------------------------------
-module(riak_kv_vnode).
-behaviour(riak_core_vnode).

%% API
-export([test_vnode/1, put/7]).
-export([start_vnode/1,
         start_vnodes/1,
         get/3,
         get/4,
         head/3,
         head/4,
         del/3,
         put/6,
         local_get/2,
         local_put/2,
         local_put/3,
         coord_put/6,
         readrepair/6,
         list_keys/4,
         fold/3,
         fold/4,
         get_vclocks/2,
         vnode_status/1,
         ack_keys/1,
         repair/1,
         repair_status/1,
         repair_filter/1,
         hashtree_pid/1,
         rehash/3,
         refresh_index_data/4,
         request_hashtree_pid/1,
         request_hashtree_pid/2,
         upgrade_hashtree/1,
         reformat_object/2,
         stop_fold/1,
         get_modstate/1,
         aae_send/1]).

%% riak_core_vnode API
-export([init/1,
         terminate/2,
         handle_command/3,
         handle_overload_command/3,
         handle_coverage/4,
         is_empty/1,
         delete/1,
         request_hash/1,
         object_info/1,
         nval_map/1,
         handle_handoff_command/3,
         handoff_starting/2,
         handoff_started/2,     %% Note: optional function of the behaviour
         handoff_cancelled/1,
         handoff_finished/2,
         handle_handoff_data/2,
         encode_handoff_item/2,
         handle_exit/3,
         handle_info/2,
         handle_overload_info/2,
         ready_to_exit/0,%% Note: optional function of the behaviour
         add_vnode_pool/2]). %% Note: optional function of the behaviour

-export([handoff_data_encoding_method/0]).
-export([set_vnode_forwarding/2]).

-include_lib("riak_kv_vnode.hrl").
-include_lib("riak_kv_index.hrl").
-include_lib("riak_kv_map_phase.hrl").
-include_lib("riak_core_pb.hrl").
-include("riak_kv_types.hrl").

-ifdef(TEST).
-include_lib("eunit/include/eunit.hrl").
-include_lib("riak_core/include/riak_core_bg_manager.hrl").
-export([put_merge/6]). %% For fsm_eqc_vnode
-endif.

-record(mrjob, {cachekey :: term(),
                bkey :: term(),
                reqid :: term(),
                target :: pid()}).

-record(counter_state, {
          %% kill switch, if for any reason one wants disable per-key-epoch, then set
          %% [{riak_kv, [{per_key_epoch, false}]}].
          use = true :: boolean(),
          %% The number of new epoch writes co-ordinated by this vnode
          %% What even is a "key epoch?" It is any time a key is
          %% (re)created. A new write, a write not yet coordinated by
          %% this vnode, a write where local state is unreadable.
          cnt = 0 :: non_neg_integer(),
          %% Counter leased up-to. For totally new state/id
          %% this will be that flush threshold See config value
          %% `{riak_kv, counter_lease_size}'
          lease = 0 :: non_neg_integer(),
          lease_size = 0 :: non_neg_integer(),
          %% Has a lease been requested but not granted yet
          leasing = false :: boolean()
         }).

-type update_hook() :: module() | undefined.

-record(state, {idx :: partition(),
                mod :: module(),
                async_put :: boolean(),
                modstate :: term(),
                mrjobs :: term(),
                vnodeid :: undefined | binary(),
                delete_mode :: keep | immediate | pos_integer(),
                bucket_buf_size :: pos_integer(),
                index_buf_size :: pos_integer(),
                key_buf_size :: pos_integer(),
                async_folding :: boolean(),
                in_handoff = false :: boolean(),
                handoff_target :: node(),
                handoffs_rejected = 0 :: integer(),
                forward :: node() | [{integer(), node()}],
                hashtrees :: pid() | undefined,
                upgrade_hashtree = false :: boolean(),
                md_cache :: ets:tab(),
                md_cache_size :: pos_integer(),
                counter :: #counter_state{},
                status_mgr_pid :: pid(), %% a process that manages vnode status persistence
                tictac_aae = false :: boolean(),
                aae_controller :: undefined|pid(),
                tictac_exchangequeue = [] 
                    :: list(riak_kv_entropy_manager:exchange()),
                tictac_exchangecount = 0 :: integer(),
                tictac_deltacount = 0 :: integer(),
                tictac_startqueue = os:timestamp() :: erlang:timestamp(),
                tictac_rebuilding = false :: erlang:timestamp()|false,
                worker_pool_strategy = single :: none|single|dscp,
                vnode_pool_pid :: undefined|pid(),
                update_hook :: update_hook()
               }).

-type index_op() :: add | remove.
-type index_value() :: integer() | binary().
-type index() :: non_neg_integer().
-type state() :: #state{}.
-type vnodeid() :: binary().
-type counter_lease_error() :: {error, counter_lease_max_errors | counter_lease_timeout}.
-type old_object() :: riak_object:riak_object()|
                        confirmed_no_old_object|
                        assumed_no_old_object|
                        unchanged_no_old_object|
                        unknown_no_old_object.
    % Hooks use no_old_object, but no_old_object can mean four things.
    % 1 - A GET was done before the PUT, and no old object was found
    % 2 - The path used assumes there is no old object
    % 3 - The old object hasn't changed - so the new object is the old object
    % 4 - The path doesn't consider an old object to be relevant 
    % This creates a type to represent these three cases separately, as 
    % well as the scenario where the is an old object.
    % The function maybe_old-object/1 can be called to normalise the three
    % cases back to the single case of no_old_object for hooks.
-type hook_old_object() :: riak_object:riak_object()|no_old_object.
    % Type for old objects to be passed into hooks

-define(MD_CACHE_BASE, "riak_kv_vnode_md_cache").
-define(DEFAULT_HASHTREE_TOKENS, 90).

%% default value for `counter_lease' in `#counter_state{}'
%% NOTE: these MUST be positive integers!
%% @see non_neg_env/3
-define(DEFAULT_CNTR_LEASE, 10000).
%% On advise/review from Scott decided to cap the size of leases. 50m
%% is a lot of new epochs for a single vnode, and it saves us from
%% buring through vnodeids in the worst case.
-define(MAX_CNTR_LEASE, 50000000).
%% Should these cuttlefish-able?  If it takes more than 20 attempts to
%% fsync the vnode counter to disk, die. (NOTE this is not ERRS*TO but
%% first to trip see blocking_lease_counter/3)
-define(DEFAULT_CNTR_LEASE_ERRS, 20).
%% If it takes more than 20 seconds to fsync the vnode counter to disk,
%% die
-define(DEFAULT_CNTR_LEASE_TO, 20000). % 20 seconds!

-define(MAX_REBUILD_TIME, 86400).

-define(AF1_QUEUE, riak_core_node_worker_pool:af1()).
    %% Assured Forwarding - pool 1
    %% Hot backups
-define(AF2_QUEUE, riak_core_node_worker_pool:af2()).
    %% Assured Forwarding - pool 2
    %% Any other handle_coverage that responds queue (e.g. leveled keylisting)
-define(AF3_QUEUE, riak_core_node_worker_pool:af3()).
    %% Assured Forwarding - pool 3
    %% AAE queries (per-bucket with/without key_range).  AAE queries against
    %% the cached tree do not use a pool (e.g. n_val queries)
-define(AF4_QUEUE, riak_core_node_worker_pool:af4()).
    %% Assured Forwarding - pool 4
    %% perational information queries (e.g. object_stats)
-define(BE_QUEUE, riak_core_node_worker_pool:be()).
    %% Best efforts (aka scavenger) pool
    %% Rebuilds

%% Erlang's if Bool -> thing; true -> thang end. syntax hurts my
%% brain. It scans as if true -> thing; true -> thang end. So, here is
%% a macro, ?ELSE to use in if statements. You're welcome.
-define(ELSE, true).

-record(putargs, {returnbody :: boolean(),
                  coord:: boolean(),
                  lww :: boolean(),
                  bkey :: {binary(), binary()},
                  robj :: term(),
                  index_specs=[] :: [{index_op(), binary(), index_value()}],
                  reqid :: non_neg_integer() | undefined,
                  bprops :: riak_kv_bucket:props() | undefined,
                  starttime :: non_neg_integer(),
                  prunetime :: undefined| non_neg_integer(),
                  readrepair=false :: boolean(),
                  is_index=false :: boolean(), %% set if the b/end supports indexes
                  crdt_op = undefined :: undefined | term(), %% if set this is a crdt operation
                  hash_ops = no_hash_ops
                 }).
-type putargs() :: #putargs{}.

-spec maybe_create_hashtrees(state()) -> state().
maybe_create_hashtrees(State) ->
    maybe_create_hashtrees(riak_kv_entropy_manager:enabled(), State).

-spec maybe_create_hashtrees(boolean(), state()) -> state().
maybe_create_hashtrees(false, State) ->
    State#state{upgrade_hashtree=false};
maybe_create_hashtrees(true, State=#state{idx=Index, upgrade_hashtree=Upgrade,
                                          mod=Mod, modstate=ModState}) ->
    %% Only maintain a hashtree if a primary vnode
    {ok, Ring} = riak_core_ring_manager:get_my_ring(),
    case riak_core_ring:vnode_type(Ring, Index) of
        primary ->
            {ok, ModCaps} = Mod:capabilities(ModState),
            Empty = case is_empty(State) of
                        {true, _}     -> true;
                        {false, _, _} -> false
                    end,
            Opts = [use_2i || lists:member(indexes, ModCaps)]
                   ++ [vnode_empty || Empty]
                   ++ [upgrade || Upgrade],
            case riak_kv_index_hashtree:start(Index, self(), Opts) of
                {ok, Trees} ->
                    monitor(process, Trees),
                    State#state{hashtrees=Trees, upgrade_hashtree=false};
                Error ->
                    lager:info("riak_kv/~p: unable to start index_hashtree: ~p",
                               [Index, Error]),
                    erlang:send_after(1000, self(), retry_create_hashtree),
                    State#state{hashtrees=undefined}
            end;
        _ ->
            State#state{upgrade_hashtree=false}
    end.


-spec maybe_start_aaecontroller(active|passive, state()) -> state().
%% @doc
%% Start an AAE controller if riak_kv has been configured to use cached
%% tictac tree based AAE.  Note that a controller will always start, and
%% receive updates, even if the vnode is not a primary (and will not be
%% involved in exchanges).
maybe_start_aaecontroller(passive, State) ->
    State#state{tictac_aae=false, aae_controller=undefined};
maybe_start_aaecontroller(active, State=#state{mod=Mod, 
                                                idx=Partition, 
                                                modstate=ModState}) ->
    {ok, ModCaps} = Mod:capabilities(ModState),
    IsEmpty = 
        case is_empty(State) of
            {true, _}     -> true;
            {false, _, _} -> false
        end,
    KeyStoreType =
        case lists:member(leveled, ModCaps) of 
            true ->
                Bookie = Mod:return_self(ModState),
                {native, leveled_nko, Bookie};
            false ->
                ParallelStore = 
                    app_helper:get_env(riak_kv, tictacaae_parallelstore),
                {parallel, ParallelStore}
        end,
    Preflists = riak_kv_util:responsible_preflists(Partition),
    RootPath = determine_aaedata_root(Partition),

    RD = app_helper:get_env(riak_kv, tictacaae_rebuilddelay),
    RW = app_helper:get_env(riak_kv, tictacaae_rebuildwait),
    XTick = app_helper:get_env(riak_kv, tictacaae_exchangetick),
    RTick = app_helper:get_env(riak_kv, tictacaae_rebuildtick),

    StoreHead = app_helper:get_env(riak_kv, tictacaae_storeheads),
    ObjSplitFun = 
        case StoreHead of
            true -> fun from_object_binary/1;
            false -> fun from_object_binary_headless/1
        end,

    {ok, AAECntrl} = 
        aae_controller:aae_start(KeyStoreType, 
                                    IsEmpty, 
                                    {RW, RD}, 
                                    Preflists, 
                                    RootPath, 
                                    ObjSplitFun),
    R = aae_controller:aae_rebuildtrees(AAECntrl, 
                                        Preflists, 
                                        fun preflistfun/2, 
                                        rebuildtrees_workerfun(Partition, 
                                                                State),
                                        true),
    lager:info("AAE Controller started with pid ~w and rebuild state ~w", 
                [AAECntrl, R]),
    Rebuilding = 
        case R of
            ok -> 
                os:timestamp();
            skipped ->
                false
        end,
    
    InitD = erlang:phash2(Partition, 256),
    % Space out the initial poke to avoid over-coordination between vnodes
    FirstRebuildDelay = (RTick div 256) * InitD,
    FirstExchangeDelay = (XTick div 256) * InitD,
    riak_core_vnode:send_command_after(FirstRebuildDelay, 
                                        tictacaae_rebuildpoke),
    riak_core_vnode:send_command_after(FirstExchangeDelay, 
                                        tictacaae_exchangepoke),

    State#state{tictac_aae = true,
                aae_controller = AAECntrl,
                modstate = ModState,
                tictac_rebuilding = Rebuilding}.


-spec from_object_binary(binary()) ->
        {integer(), integer(), integer(), list(erlang:timestamp()), binary()}.
%% @doc
%% When folding over objects need to be able to convert from the object into 
%% a tuple of metadata for the AAE keystore
from_object_binary(RobjBin) ->
    {_Clock, Size, SibCount, LastMods, SibsBin} =
        riak_object:summary_from_binary(RobjBin),
    % TODO: Actually get the index hash
    {Size, SibCount, 0, LastMods, SibsBin}.

-spec from_object_binary_headless(binary()) ->
        {integer(), integer(), integer(), list(erlang:timestamp()), binary()}.
%% @doc
%% When folding over objects need to be able to convert from the object into 
%% a tuple of metadata for the AAE keystore
from_object_binary_headless(RobjBin) ->
    {_Clock, Size, SibCount, LastMods, _SibsBin} =
        riak_object:summary_from_binary(RobjBin),
    % TODO: Actually get the index hash
    {Size, SibCount, 0, LastMods, term_to_binary(null)}.


-spec determine_aaedata_root(integer()) -> list().
%% @doc
%% Get a filepath to be used by the AAE store
determine_aaedata_root(Partition) ->
    DataRoot = app_helper:get_env(riak_kv, tictacaae_dataroot),
    filename:join(DataRoot, integer_to_list(Partition)).
    
-spec preflistfun(binary(), binary()) -> riak_kv_util:index_n().
%% @doc
%% Function to calculate preflist from Bucket and Key
preflistfun(Bucket, Key) -> riak_kv_util:get_index_n({Bucket, Key}).


-spec tictac_returnfun(partition(), store|trees|exchange) -> fun().
%% @doc
%% Function to be passed to return a response once an operation is complete
tictac_returnfun(Partition, exchange) ->
    Vnode = {Partition, node()},
    ReturnFun = 
        fun(ExchangeResult) ->
            ok = tictacexchange_complete(Vnode, ExchangeResult)
        end,
    ReturnFun;
tictac_returnfun(Partition, RebuildType) ->
    Vnode = {Partition, node()},
    ReturnFun = 
        fun(ok) ->
            ok = tictacrebuild_complete(Vnode, RebuildType)
        end,
    ReturnFun.


-spec tictac_rebuild(binary(), binary(), binary()) -> 
            {riak_kv_util:index_n(), vclock:vclock()}.
%% @doc
%% Return a function that takes [B, K, v] as arguements and converts that into
%% a {Preflist, Clock} output
tictac_rebuild(B, K, V) ->
    IndexN = preflistfun(B, K),
    Clock = element(1, riak_object:summary_from_binary(V)),
    {IndexN, Clock}.

-spec rebuildtrees_workerfun(partition(), state()) -> fun().
%% @doc
%% A wrapper around the node_worker_pool to provide workers for tictac aae
%% folds.  As the pool is a named pool started with riak_core, should be safe
%% to used in init of inidivdual vnodes.
rebuildtrees_workerfun(Partition, State) ->
    fun(FoldFun, FinishFun) ->
        Sender = self(),
        ReturnFun = tictac_returnfun(Partition, trees),
        FinishPlusReturnFun =
            fun(WorkOutput) ->
                FinishFun(WorkOutput),
                ReturnFun(ok)
            end,
        Pool = select_queue(be_pool, State),
        riak_core_vnode:queue_work(Pool, 
                                    {fold, FoldFun, FinishPlusReturnFun},
                                    Sender,
                                    State#state.vnode_pool_pid)
    end.

%% @doc Reveal the underlying module state for testing
-spec(get_modstate(state()) -> {atom(), state()}).
get_modstate(_State=#state{mod=Mod, modstate=ModState}) ->
    {Mod, ModState}.

-spec get_asyncopts(state(), binary()|all) -> list(atom()|tuple()).
%% @doc
%% Return a start to the options list based on the async capability of the
%% vnode and the backend 
get_asyncopts(State, Bucket) ->
    {Mod, ModState} = get_modstate(State),
    AsyncFolding = State#state.async_folding,
    {{ok, Capabilities}, Opts0} = 
        case Bucket of
            all ->
                {Mod:capabilities(ModState), []};
            _ ->
                {Mod:capabilities(Bucket, ModState), [{bucket, Bucket}]}
        end,
    AsyncBackend = lists:member(async_fold, Capabilities),
    case AsyncFolding andalso AsyncBackend of
        true ->
            [async_fold|Opts0];
        false ->
            Opts0
    end.

%% API
start_vnode(I) ->
    riak_core_vnode_master:get_vnode_pid(I, riak_kv_vnode).

start_vnodes(IdxList) ->
    riak_core_vnode_master:get_vnode_pid(IdxList, riak_kv_vnode).

test_vnode(I) ->
    riak_core_vnode:start_link(riak_kv_vnode, I, infinity).


-spec aae_send(tuple()) -> fun().
%% @doc
%% Return a function which will send an aae request to a given vnode, and can
%% prompt the response to be received by sender 
aae_send(Preflist) ->
    fun(AAERequest, IndexNs, Colour) ->
        Sender = {fsm, undefined, self()},
        riak_core_vnode_master:command(Preflist, 
                                        {aae, AAERequest, IndexNs, Colour}, 
                                        Sender, 
                                        riak_kv_vnode_master)
    end.

-spec tictacrebuild_complete({partition(), node()}, store|trees) -> ok.
%% @doc
%% Inform the vnode that an aae rebuild is complete
tictacrebuild_complete(Vnode, ProcessType) ->
    riak_core_vnode_master:command(Vnode, 
                                    {rebuild_complete, ProcessType},
                                    riak_kv_vnode_master).

-spec tictacexchange_complete({partition(), node()}, 
                                {atom(), non_neg_integer()}) -> ok.
%% @doc
%% Infor the vnode that an aae exchange is complete
tictacexchange_complete(Vnode, ExchangeResult) ->
    riak_core_vnode_master:command(Vnode, 
                                    {exchange_complete, ExchangeResult},
                                    riak_kv_vnode_master).

get(Preflist, BKey, ReqId) ->
    %% Assuming this function is called from a FSM process
    %% so self() == FSM pid
    get(Preflist, BKey, ReqId, {fsm, undefined, self()}).

get(Preflist, BKey, ReqId, Sender) ->
    Req = riak_kv_requests:new_get_request(sanitize_bkey(BKey), ReqId),
    riak_core_vnode_master:command(Preflist,
                                   Req,
                                   Sender,
                                   riak_kv_vnode_master).

head(Preflist, BKey, ReqId) ->
    %% Assuming this function is called from a FSM process
    %% so self() == FSM pid
    head(Preflist, BKey, ReqId, {fsm, undefined, self()}).

head(Preflist, BKey, ReqId, Sender) ->
    Req = riak_kv_requests:new_head_request(sanitize_bkey(BKey), ReqId),
    riak_core_vnode_master:command(Preflist,
                                   Req,
                                   Sender,
                                   riak_kv_vnode_master).

del(Preflist, BKey, ReqId) ->
    Req = riak_kv_requests:new_delete_request(sanitize_bkey(BKey), ReqId),
    riak_core_vnode_master:command(Preflist, Req, riak_kv_vnode_master).

%% Issue a put for the object to the preflist, expecting a reply
%% to an FSM.
put(Preflist, BKey, Obj, ReqId, StartTime, Options) when is_integer(StartTime) ->
    put(Preflist, BKey, Obj, ReqId, StartTime, Options, {fsm, undefined, self()}).

put(Preflist, BKey, Obj, ReqId, StartTime, Options, Sender)
  when is_integer(StartTime) ->
    Req = riak_kv_requests:new_put_request(
        sanitize_bkey(BKey), Obj, ReqId, StartTime, Options),
    riak_core_vnode_master:command(Preflist,
                                   Req,
                                   Sender,
                                   riak_kv_vnode_master).

local_put(Index, Obj) ->
    local_put(Index, Obj, []).

local_put(Index, Obj, Options) ->
    BKey = {riak_object:bucket(Obj), riak_object:key(Obj)},
    Ref = make_ref(),
    ReqId = erlang:phash2({self(), os:timestamp()}),
    StartTime = riak_core_util:moment(),
    Sender = {raw, Ref, self()},
    put({Index, node()}, BKey, Obj, ReqId, StartTime, Options, Sender),
    receive
        {Ref, Reply} ->
            Reply
    end.

local_get(Index, BKey) ->
    Ref = make_ref(),
    ReqId = erlang:phash2({self(), os:timestamp()}),
    Sender = {raw, Ref, self()},
    get({Index,node()}, BKey, ReqId, Sender),
    receive
        {Ref, {r, Result, Index, ReqId}} ->
            Result;
        {Ref, Reply} ->
            {error, Reply}
    end.

refresh_index_data(Partition, BKey, IdxData, TimeOut) ->
    riak_core_vnode_master:sync_command({Partition, node()},
                                        {refresh_index_data, BKey, IdxData},
                                        riak_kv_vnode_master,
                                        TimeOut).

%% Issue a put for the object to the preflist, expecting a reply
%% to an FSM.
coord_put(IndexNode, BKey, Obj, ReqId, StartTime, Options) when is_integer(StartTime) ->
    coord_put(IndexNode, BKey, Obj, ReqId, StartTime, Options, {fsm, undefined, self()}).

coord_put(IndexNode, BKey, Obj, ReqId, StartTime, Options, Sender)
  when is_integer(StartTime) ->
    put([IndexNode], BKey, Obj, ReqId, StartTime, [coord | Options], Sender).

%% Do a put without sending any replies
readrepair(Preflist, BKey, Obj, ReqId, StartTime, Options) ->
    put(Preflist, BKey, Obj, ReqId, StartTime, [rr | Options], ignore).

list_keys(Preflist, ReqId, Caller, Bucket) ->
    riak_core_vnode_master:command(Preflist,
                                   #riak_kv_listkeys_req_v2{
                                     bucket=Bucket,
                                     req_id=ReqId,
                                     caller=Caller},
                                   ignore,
                                   riak_kv_vnode_master).

fold(Preflist, Fun, Acc0) ->
    Req = riak_core_util:make_fold_req(Fun, Acc0),
    riak_core_vnode_master:sync_spawn_command(Preflist,
                                              Req,
                                              riak_kv_vnode_master).

fold(Preflist, Fun, Acc0, Options) ->
    Req = riak_core_util:make_fold_req(Fun, Acc0, false, Options),
    riak_core_vnode_master:sync_spawn_command(Preflist,
                                              Req,
                                              riak_kv_vnode_master).

get_vclocks(Preflist, BKeyList) ->
    riak_core_vnode_master:sync_spawn_command(Preflist,
                                              riak_kv_requests:new_vclock_request(BKeyList),
                                              riak_kv_vnode_master).

%% @doc Get status information about the node local vnodes.
vnode_status(PrefLists) ->
    ReqId = erlang:phash2({self(), os:timestamp()}),
    %% Get the status of each vnode
    riak_core_vnode_master:command(PrefLists,
                                   riak_kv_requests:new_vnode_status_request(),
                                   {raw, ReqId, self()},
                                   riak_kv_vnode_master),
    wait_for_vnode_status_results(PrefLists, ReqId, []).

%% @doc Repair the given `Partition'.
-spec repair(partition()) ->
                    {ok, Pairs::[{partition(), node()}]} |
                    {down, Down::[{partition(), node()}]}.
repair(Partition) ->
    Service = riak_kv,
    MP = {riak_kv_vnode, Partition},
    FilterModFun = {?MODULE, repair_filter},
    riak_core_vnode_manager:repair(Service, MP, FilterModFun).

%% @doc Get the status of the repair process for the given `Partition'.
-spec repair_status(partition()) -> not_found | in_progress.
repair_status(Partition) ->
    riak_core_vnode_manager:repair_status({riak_kv_vnode, Partition}).

%% @doc Given a `Target' partition generate a `Filter' fun to use
%%      during partition repair.
-spec repair_filter(partition()) -> Filter::function().
repair_filter(Target) ->
    {ok, Ring} = riak_core_ring_manager:get_my_ring(),
    riak_core_repair:gen_filter(Target,
                                Ring,
                                nval_map(Ring),
                                riak_core_bucket:default_object_nval(),
                                fun object_info/1).

-spec hashtree_pid(index()) -> {ok, pid()} | {error, wrong_node}.
hashtree_pid(Partition) ->
    riak_core_vnode_master:sync_command({Partition, node()},
                                        {hashtree_pid, node()},
                                        riak_kv_vnode_master,
                                        infinity).

%% Asynchronous version of {@link hashtree_pid/1} that sends a message back to
%% the calling process. Used by the {@link riak_kv_entropy_manager}.
-spec request_hashtree_pid(index()) -> ok.
request_hashtree_pid(Partition) ->
    ReqId = {hashtree_pid, Partition},
    request_hashtree_pid(Partition, {raw, ReqId, self()}).

%% Version of {@link request_hashtree_pid/1} that takes a sender argument,
%% which could be a raw process, fsm, gen_server, etc.
request_hashtree_pid(Partition, Sender) ->
    riak_core_vnode_master:command({Partition, node()},
                                   {hashtree_pid, node()},
                                   Sender,
                                   riak_kv_vnode_master).

%% @doc Destroy and restart the hashtrees associated with Partitions vnode.
-spec upgrade_hashtree(index()) -> ok | {error, wrong_node}.
upgrade_hashtree(Partition) ->
    riak_core_vnode_master:command({Partition, node()},
                                   {upgrade_hashtree, node()},
                                   ignore,
                                   riak_kv_vnode_master).

%% Used by {@link riak_kv_exchange_fsm} to force a vnode to update the hashtree
%% for repaired keys. Typically, repairing keys will trigger read repair that
%% will update the AAE hash in the write path. However, if the AAE tree is
%% divergent from the KV data, it is possible that AAE will try to repair keys
%% that do not have divergent KV replicas. In that case, read repair is never
%% triggered. Always rehashing keys after any attempt at repair ensures that
%% AAE does not try to repair the same non-divergent keys over and over.
rehash(Preflist, Bucket, Key) ->
    riak_core_vnode_master:command(Preflist,
                                   {rehash, Bucket, Key},
                                   ignore,
                                   riak_kv_vnode_master).

-spec reformat_object(index(), {riak_object:bucket(), riak_object:key()}) ->
                             ok | {error, term()}.
reformat_object(Partition, BKey) ->
    riak_core_vnode_master:sync_spawn_command({Partition, node()},
                                              {reformat_object,
                                               sanitize_bkey(BKey)},
                                              riak_kv_vnode_master).

%% VNode callbacks

init([Index]) ->
    Mod = app_helper:get_env(riak_kv, storage_backend),
    Configuration = app_helper:get_env(riak_kv),
    BucketBufSize = app_helper:get_env(riak_kv, bucket_buffer_size, 1000),
    IndexBufSize = app_helper:get_env(riak_kv, index_buffer_size, 100),
    KeyBufSize = app_helper:get_env(riak_kv, key_buffer_size, 100),
    WorkerPoolSize = app_helper:get_env(riak_kv, worker_pool_size, 10),
    UseEpochCounter = app_helper:get_env(riak_kv, use_epoch_counter, true),
    %%  This _has_ to be a non_neg_integer(), and really, if it is
    %%  zero, you are fsyncing every.single.key epoch.
    CounterLeaseSize = min(?MAX_CNTR_LEASE,
                           non_neg_env(riak_kv, counter_lease_size, ?DEFAULT_CNTR_LEASE)),
    {ok, StatusMgr} = riak_kv_vnode_status_mgr:start_link(self(), Index, UseEpochCounter),
    {ok, {VId, CounterState}} = get_vnodeid_and_counter(StatusMgr, CounterLeaseSize, UseEpochCounter),
    DeleteMode = app_helper:get_env(riak_kv, delete_mode, 3000),
    AsyncFolding = app_helper:get_env(riak_kv, async_folds, true) == true,
    MDCacheSize = app_helper:get_env(riak_kv, vnode_md_cache_size),
    MDCache =
        case MDCacheSize of
            N when is_integer(N),
                   N > 0 ->
                lager:debug("Initializing metadata cache with size limit: ~p bytes",
                           [MDCacheSize]),
                new_md_cache(VId);
            _ ->
                lager:debug("No metadata cache size defined, not starting"),
                undefined
        end,
    EnableTictacAAE = 
        app_helper:get_env(riak_kv, tictacaae_active, passive),
    WorkerPoolStrategy =
        app_helper:get_env(riak_kv, worker_pool_strategy),

    case catch Mod:start(Index, Configuration) of
        {ok, ModState} ->
            %% Get the backend capabilities
            DoAsyncPut =  case app_helper:get_env(riak_kv, allow_async_put, true) of
                true ->
                    erlang:function_exported(Mod, async_put, 5);
                _ ->
                    false
            end,
            State = #state{idx=Index,
                           async_folding=AsyncFolding,
                           mod=Mod,
                           async_put = DoAsyncPut,
                           modstate=ModState,
                           vnodeid=VId,
                           counter=CounterState,
                           status_mgr_pid=StatusMgr,
                           delete_mode=DeleteMode,
                           bucket_buf_size=BucketBufSize,
                           index_buf_size=IndexBufSize,
                           key_buf_size=KeyBufSize,
                           mrjobs=dict:new(),
                           md_cache=MDCache,
                           md_cache_size=MDCacheSize,
                           worker_pool_strategy=WorkerPoolStrategy,
                           update_hook=update_hook()},
            try_set_vnode_lock_limit(Index),
            case AsyncFolding of
                true ->
                    %% Create worker pool initialization tuple
                    FoldWorkerPool = {pool, riak_kv_worker, WorkerPoolSize, []},
                    State2 = maybe_create_hashtrees(State),
                    State3 = 
                        maybe_start_aaecontroller(EnableTictacAAE, State2),
                    {ok, State3, [FoldWorkerPool]};
                false ->
                    {ok, State}
            end;
        {error, Reason} ->
            lager:error("Failed to start ~p backend for index ~p error: ~p",
                        [Mod, Index, Reason]),
            riak:stop("backend module failed to start."),
            {error, Reason};
        {'EXIT', Reason1} ->
            lager:error("Failed to start ~p backend for index ~p crash: ~p",
                        [Mod, Index, Reason1]),
            riak:stop("backend module failed to start."),
            {error, Reason1}
    end.

handle_overload_command(Req, Sender, Idx) ->
    handle_overload_request(riak_kv_requests:request_type(Req), Req, Sender, Idx).

handle_overload_request(kv_put_request, _Req, Sender, Idx) ->
    riak_core_vnode:reply(Sender, {fail, Idx, overload});
handle_overload_request(kv_get_request, Req, Sender, Idx) ->
    ReqId = riak_kv_requests:get_request_id(Req),
    riak_core_vnode:reply(Sender, {r, {error, overload}, Idx, ReqId});
handle_overload_request(kv_head_request, Req, Sender, Idx) ->
    ReqId = riak_kv_requests:get_request_id(Req),
    riak_core_vnode:reply(Sender, {r, {error, overload}, Idx, ReqId});
handle_overload_request(kv_w1c_put_request, Req, Sender, _Idx) ->
    Type = riak_kv_requests:get_replica_type(Req),
    riak_core_vnode:reply(Sender, ?KV_W1C_PUT_REPLY{reply={error, overload}, type=Type});
handle_overload_request(kv_vnode_status_request, _Req, Sender, Idx) ->
    riak_core_vnode:reply(Sender, {vnode_status, Idx, [{error, overload}]});
handle_overload_request(_, _Req, Sender, _Idx) ->
    riak_core_vnode:reply(Sender, {error, mailbox_overload}).


%% Handle all SC overload messages here
handle_overload_info({ensemble_ping, _From}, _Idx) ->
    %% Don't respond to pings in overload
    ok;
handle_overload_info({ensemble_get, _, From}, _Idx) ->
    riak_kv_ensemble_backend:reply(From, {error, vnode_overload});
handle_overload_info({ensemble_put, _, _, From}, _Idx) ->
    riak_kv_ensemble_backend:reply(From, {error, vnode_overload});
handle_overload_info({raw_forward_put, _, _, From}, _Idx) ->
    riak_kv_ensemble_backend:reply(From, {error, vnode_overload});
handle_overload_info({raw_forward_get, _, From}, _Idx) ->
    riak_kv_ensemble_backend:reply(From, {error, vnode_overload});
handle_overload_info(_, _) ->
    ok.


handle_command({aae, AAERequest, IndexNs, Colour}, Sender, State) ->
    ReturnFun =
        fun(R) ->
            riak_core_vnode:reply(Sender, {reply, R, Colour})
        end,
    case State#state.tictac_aae of 
        false ->
            ReturnFun(not_supported);
        true ->
            Cntrl = State#state.aae_controller,
            case AAERequest of 
                fetch_root ->
                    aae_controller:aae_mergeroot(Cntrl, 
                                                    IndexNs, 
                                                    ReturnFun);
                {fetch_branches, BranchIDs} ->
                    aae_controller:aae_mergebranches(Cntrl, 
                                                        IndexNs, 
                                                        BranchIDs, 
                                                        ReturnFun);
                {fetch_clocks, SegmentIDs} ->
                    IndexNFun = 
                        fun(B, K) -> riak_kv_util:get_index_n({B, K}) end,
                    aae_controller:aae_fetchclocks(Cntrl,
                                                    IndexNs,
                                                    SegmentIDs,
                                                    ReturnFun,
                                                    IndexNFun)
            end
    end,
    {noreply, State};
handle_command(#riak_kv_listkeys_req_v2{bucket=Input, req_id=ReqId, caller=Caller}, _Sender,
               State=#state{key_buf_size=BufferSize,
                            mod=Mod,
                            modstate=ModState,
                            idx=Idx}) ->
    case Input of
        {filter, Bucket, Filter} ->
            ok;
        Bucket ->
            Filter = none
    end,
    BufferMod = riak_kv_fold_buffer,
    case Bucket of
        '_' ->
            Opts = get_asyncopts(State, all),

            BufferFun =
                fun(Results) ->
                        UniqueResults = lists:usort(Results),
                        Caller ! {ReqId, {kl, Idx, UniqueResults}}
                end,
            FoldFun = fold_fun(buckets, BufferMod, Filter, undefined),
            ModFun = fold_buckets;
        _ ->
            Opts = get_asyncopts(State, Bucket),
            BufferFun =
                fun(Results) ->
                        Caller ! {ReqId, {kl, Idx, Results}}
                end,
            Extras = fold_extras_keys(Idx, Bucket),
            FoldFun = fold_fun(keys, BufferMod, Filter, Extras),
            ModFun = fold_keys
    end,
    Buffer = riak_kv_fold_buffer:new(BufferSize, BufferFun),
    FinishFun =
        fun(Buffer1) ->
                riak_kv_fold_buffer:flush(Buffer1),
                Caller ! {ReqId, Idx, done}
        end,
    case list(FoldFun, FinishFun, Mod, ModFun, ModState, Opts, Buffer) of
        {async, AsyncWork} ->
            {async, {fold, AsyncWork, FinishFun}, Caller, State};
        _ ->
            {noreply, State}
    end;
handle_command(#riak_core_fold_req_v1{} = ReqV1,
               Sender, State) ->
    %% Use make_fold_req() to upgrade to the most recent ?FOLD_REQ
    handle_command(riak_core_util:make_newest_fold_req(ReqV1), Sender, State);
handle_command(?FOLD_REQ{foldfun=FoldFun, acc0=Acc0,
                         forwardable=_Forwardable, opts=Opts}, Sender, State) ->
    %% The riak_core layer takes care of forwarding/not forwarding, so
    %% we ignore forwardable here.
    %%
    %% The function in riak_core used for object folding expects the
    %% bucket and key pair to be passed as the first parameter, but in
    %% riak_kv the bucket and key have been separated. This function
    %% wrapper is to address this mismatch.
    FoldWrapper = fun(Bucket, Key, Value, Acc) ->
                          FoldFun({Bucket, Key}, Value, Acc)
                  end,
    do_fold(FoldWrapper, Acc0, Sender, Opts, State);

%% entropy exchange commands
handle_command({hashtree_pid, Node}, _, State=#state{hashtrees=HT}) ->
    %% Handle riak_core request forwarding during ownership handoff.
    case node() of
        Node ->
            %% Following is necessary in cases where anti-entropy was enabled
            %% after the vnode was already running
            case HT of
                undefined ->
                    State2 = maybe_create_hashtrees(State),
                    case State2#state.hashtrees of
                        undefined ->
                            {reply, {error, wrong_node}, State2};
                        _ ->
                            {reply, {ok, State2#state.hashtrees}, State2}
                    end;
                _ ->
                    {reply, {ok, HT}, State}
            end;
        _ ->
            {reply, {error, wrong_node}, State}
    end;
handle_command({rehash, Bucket, Key}, _, State=#state{mod=Mod, modstate=ModState}) ->
    case do_get_binary(Bucket, Key, Mod, ModState) of
        {ok, Bin, _UpdModState} ->
            aae_update(Bucket, Key, use_binary, unknown_no_old_object, Bin, State);
        _ ->
            %% Make sure hashtree isn't tracking deleted data
            aae_delete(Bucket, Key, confirmed_no_old_object, State)
    end,
    {noreply, State};

handle_command({refresh_index_data, BKey, OldIdxData}, Sender,
               State=#state{mod=Mod, modstate=ModState}) ->
    {Bucket, Key} = BKey,
    {ok, Caps} = Mod:capabilities(Bucket, ModState),
    IndexCap = lists:member(indexes, Caps),
    case IndexCap of
        true ->
            {Exists, RObj, IdxData, ModState2} =
                case do_get_term(BKey, Mod, ModState) of
                    {{ok, ExistingObj}, UpModState} ->
                        {true, ExistingObj, riak_object:index_data(ExistingObj),
                        UpModState};
                    {{error, _}, UpModState} ->
                        {false, undefined, [], UpModState}
                end,
            IndexSpecs = riak_object:diff_index_data(OldIdxData, IdxData),
            {Reply, ModState3} =
            case Mod:put(Bucket, Key, IndexSpecs, undefined, ModState2) of
                {ok, UpModState2} ->
                    ok = riak_kv_stat:update(vnode_index_refresh),
                    {ok, UpModState2};
                {error, Reason, UpModState2} ->
                    {{error, Reason}, UpModState2}
            end,
            case Exists of
                true ->
                    aae_update(Bucket, Key, 
                                RObj, unknown_no_old_object, use_object, 
                                State);
                false ->
                    aae_delete(Bucket, Key, confirmed_no_old_object, State)
            end,
            riak_core_vnode:reply(Sender, Reply),
            {noreply, State#state{modstate=ModState3}};
        false ->
            {reply, {error, {indexes_not_supported, Mod}}, State}
    end;

handle_command({fold_indexes, FoldIndexFun, Acc}, Sender, State=#state{mod=Mod, modstate=ModState}) ->
    {ok, Caps} = Mod:capabilities(ModState),
    case lists:member(indexes, Caps) of
        true ->
            {async, AsyncWork} = Mod:fold_indexes(FoldIndexFun, Acc, [async_fold], ModState),
            FinishFun = fun(FinalAcc) ->
                                riak_core_vnode:reply(Sender, FinalAcc)
                        end,
            {async, {fold, AsyncWork, FinishFun}, Sender, State};
        false ->
            {reply, {error, {indexes_not_supported, Mod}}, State}
    end;


handle_command({rebuild_complete, store}, _Sender, State) ->
    %% If store rebuild complete - then need to rebuild trees
    AAECntrl = State#state.aae_controller,
    Partition = State#state.idx,
    Preflists = riak_kv_util:responsible_preflists(Partition),
    aae_controller:aae_rebuildtrees(AAECntrl,
                                    Preflists,
                                    fun preflistfun/2, 
                                    rebuildtrees_workerfun(Partition, State),
                                    false),
    lager:info("AAE Controller rebuild trees started with pid ~w", [AAECntrl]),
    {noreply, State};

handle_command({rebuild_complete, trees}, _Sender, State) ->
    % Rebuilding the trees now complete, so change the status of the 
    % rebuilding state so other rebuilds may be prompted
    Partition = State#state.idx,
    case State#state.tictac_rebuilding of
        false ->
            lager:warning("Rebuild complete for Partition=~w but not expected",
                        [Partition]),
            {noreply, State};
        TS ->
            RebuildTime = timer:now_diff(os:timestamp(), TS) / (1000 * 1000),
            lager:info("Rebuild complete for " ++ 
                            "Partition=~w in duration=~w seconds",
                        [Partition, RebuildTime]),
            {noreply, State#state{tictac_rebuilding = false}}
    end;

handle_command({exchange_complete, {_EndState, DeltaCount}}, _Sender, State) ->
    %% Record how many deltas were seen in the exchange
    XC = State#state.tictac_exchangecount + 1,
    DC = State#state.tictac_deltacount + DeltaCount,
    {noreply, State#state{tictac_exchangecount = XC, tictac_deltacount = DC}};

handle_command({upgrade_hashtree, Node}, _, State=#state{hashtrees=HT}) ->
    %% Make sure we dont kick off an upgrade during a possible handoff
    case node() of
        Node ->
            case HT of
                undefined ->
                    {reply, {error, wrong_node}, State};
                _  ->
                    case {riak_kv_index_hashtree:get_version(HT),
                        riak_kv_entropy_manager:get_pending_version()} of
                        {legacy, legacy} ->
                            {reply, ok, State};
                        {legacy, _} ->
                            lager:notice("Destroying and upgrading index_hashtree for Index: ~p", [State#state.idx]),
                            _ = riak_kv_index_hashtree:destroy(HT),
                            riak_kv_entropy_info:clear_tree_build(State#state.idx),
                            State1 = State#state{upgrade_hashtree=true,hashtrees=undefined},
                            {reply, ok, State1};
                        _ ->
                            {reply, ok, State}
                    end
            end;
        _ ->
            {reply, {error, wrong_node}, State}
    end;

%% Commands originating from inside this vnode
handle_command({backend_callback, Ref, Msg}, _Sender,
               State=#state{mod=Mod, modstate=ModState}) ->
    Mod:callback(Ref, Msg, ModState),
    {noreply, State};
handle_command(tictacaae_exchangepoke, _Sender, State) ->
    XTick = app_helper:get_env(riak_kv, tictacaae_exchangetick),
    riak_core_vnode:send_command_after(XTick, tictacaae_exchangepoke),
    Idx = State#state.idx,
    case State#state.tictac_exchangequeue of
        [] ->
            {ok, Ring} = 
                riak_core_ring_manager:get_my_ring(),
            Exchanges = 
                riak_kv_entropy_manager:all_pairwise_exchanges(Idx, Ring),
            Now = os:timestamp(),
            LoopDuration = 
                timer:now_diff(Now, State#state.tictac_startqueue),
            lager:info("Tictac AAE loop completed for partition=~w with "
                            ++ "exchanges expected=~w "
                            ++ "exchanges completed=~w "
                            ++ "total deltas=~w "
                            ++ "loop duration=~w seconds (elapsed)",
                        [Idx,
                            length(Exchanges),
                            State#state.tictac_exchangecount,
                            State#state.tictac_deltacount,
                            LoopDuration div (1000 * 1000)]),
            {noreply, State#state{tictac_exchangequeue = Exchanges,
                                    tictac_exchangecount = 0,
                                    tictac_deltacount = 0,
                                    tictac_startqueue = Now}};
        [{Local, Remote, {DocIdx, N}}|Rest] ->
            PrimaryOnly =
                app_helper:get_env(riak_kv, tictacaae_primaryonly, true),
                % By default TictacAAE exchanges are run only between primary
                % vnodes, and not between fallback vnodes.  Changing this
                % to false will allow fallback vnodes to be populated via AAE,
                % increasing the workload during failure scenarios, but also
                % reducing the potential for entropy in long-term failures.
            PlLup = <<(DocIdx-1):160/integer>>,
            PL =
                case PrimaryOnly of
                    true ->
                        PL0 = riak_core_apl:get_primary_apl(PlLup, N, riak_kv),
                        [{PIdx, PN} || {{PIdx, PN}, primary} <- PL0];
                    false ->
                        riak_core_apl:get_apl(PlLup, N, riak_kv)
                end,
            case {lists:keyfind(Local, 1, PL), lists:keyfind(Remote, 1, PL)} of
                {{Local, LN}, {Remote, RN}} ->
                    IndexN = {DocIdx, N},
                    BlueList = 
                        [{riak_kv_vnode:aae_send({Local, LN}), [IndexN]}],
                    PinkList = 
                        [{riak_kv_vnode:aae_send({Remote, RN}), [IndexN]}],
                    RepairFun = 
                        riak_kv_get_fsm:prompt_readrepair([{Local, LN}, 
                                                            {Remote, RN}]),
                    ReplyFun = tictac_returnfun(Idx, exchange),
                    aae_exchange:start(BlueList, 
                                        PinkList, 
                                        RepairFun, 
                                        ReplyFun);
                _ ->
                    lager:warning("Proposed exchange between ~w and ~w " ++ 
                                    "not currently supported within " ++
                                    "preflist for IndexN=~w possibly due to " ++
                                    "node failure",
                                    [Local, Remote, {DocIdx, N}])
            end,
            {noreply, State#state{tictac_exchangequeue = Rest}}
    end;

handle_command(tictacaae_rebuildpoke, Sender, State) ->
    NRT = aae_controller:aae_nextrebuild(State#state.aae_controller),
    RTick = app_helper:get_env(riak_kv, tictacaae_rebuildtick),
    riak_core_vnode:send_command_after(RTick, tictacaae_rebuildpoke),
    TimeToRebuild = timer:now_diff(NRT, os:timestamp()),
    RebuildPending = State#state.tictac_rebuilding =/= false,

    case {TimeToRebuild < 0, RebuildPending} of 
        {false, _} ->
            lager:info("No rebuild as next_rebuild=~w seconds in the future",
                        [TimeToRebuild / (1000 * 1000)]),
            {noreply, State};
        {true, true} ->
            HowLong = 
                timer:now_diff(os:timestamp(), State#state.tictac_rebuilding)
                    / (1000 * 1000),
            case HowLong > ?MAX_REBUILD_TIME of
                true ->
                    lager:warning("Pending rebuild time is now " ++ 
                                    "~w seconds for partition ~w " ++ 
                                    "... something isn't right", 
                                [HowLong, State#state.idx]);
                false ->
                    lager:info("Skip poke with rebuild pending duration=~w" ++
                                " for partition ~w",
                            [HowLong, State#state.idx])
            end,
            {noreply, State};
        {true, false} ->
            % Next Rebuild Time is in the past - prompt a rebuild
            ReturnFun = tictac_returnfun(State#state.idx, store),
            State0 = State#state{tictac_rebuilding = os:timestamp()},
            case aae_controller:aae_rebuildstore(State#state.aae_controller, 
                                                    fun tictac_rebuild/3) of
                ok ->
                    % This store is rebuilt already (i.e. it is native), so nothing to
                    % do here other than prompt the status change
                    ReturnFun(ok),
                    {noreply, State0};
                {ok, FoldFun, FinishFun} ->
                    FinishFun0 = 
                        fun(FoldOutput) ->
                            FinishFun(FoldOutput),
                            ReturnFun(ok)
                        end,
                    {Mod, ModState} = get_modstate(State),
                    Opts = get_asyncopts(State, all),
                    % Make the fold request to the vnode - why is this called list?
                    % Perhaps this should be backend_fold/7
                    case list(FoldFun, FinishFun0, 
                                Mod, fold_objects, ModState, 
                                Opts, []) of
                        {async, AsyncWork} ->
                            % This work should be sent to the vnode_worker_pool
                            {async, {fold, AsyncWork, FinishFun0}, Sender, State0};
                        {queue, DeferrableWork} ->
                            % This work should be sent to the core node_worker_pool
                            {select_queue(?BE_QUEUE, State0), 
                                {fold, DeferrableWork, FinishFun0}, Sender, State0};
                        _ ->
                            % This work has already been completed by the vnode, which should
                            % have already sent the results using FinishFun
                            {noreply, State} 
                                % Stick to orginal state, as no rebuild has been prompted
                    end
            end
    end;
handle_command({mapexec_error_noretry, JobId, Err}, _Sender, #state{mrjobs=Jobs}=State) ->
    NewState = case dict:find(JobId, Jobs) of
                   {ok, Job} ->
                       Jobs1 = dict:erase(JobId, Jobs),
                       #mrjob{target=Target} = Job,
                       gen_fsm_compat:send_event(Target, {mapexec_error_noretry, self(), Err}),
                       State#state{mrjobs=Jobs1};
                   error ->
                       State
               end,
    {noreply, NewState};
handle_command({mapexec_reply, JobId, Result}, _Sender, #state{mrjobs=Jobs}=State) ->
    NewState = case dict:find(JobId, Jobs) of
                   {ok, Job} ->
                       Jobs1 = dict:erase(JobId, Jobs),
                       #mrjob{target=Target} = Job,
                       gen_fsm_compat:send_event(Target, {mapexec_reply, Result, self()}),
                       State#state{mrjobs=Jobs1};
                   error ->
                       State
               end,
    {noreply, NewState};
handle_command({reformat_object, BKey}, _Sender, State) ->
    {Reply, UpdState} = do_reformat(BKey, State),
    {reply, Reply, UpdState};
handle_command({fix_incorrect_index_entry, {done, ForUpgrade}}, _Sender,
               State=#state{mod=Mod, modstate=ModState}) ->
    case Mod:mark_indexes_fixed(ModState, ForUpgrade) of %% only defined for eleveldb backend
        {ok, NewModState} ->
            {reply, ok, State#state{modstate=NewModState}};
        {error, _Reason} ->
            {reply, error, State}
    end;
handle_command({fix_incorrect_index_entry, Keys, ForUpgrade},
               _Sender,
               State=#state{mod=Mod,
                            modstate=ModState}) ->
    Reply =
        case Mod:fix_index(Keys, ForUpgrade, ModState) of
            {ok, _UpModState} ->
                ok;
            {ignore, _UpModState} ->
                ignore;
            {error, Reason, _UpModState} ->
                {error, Reason};
            {reply, Totals, _UpModState} ->
                Totals
        end,
    {reply, Reply, State};
handle_command({get_index_entries, Opts},
               Sender,
               State=#state{mod=Mod,
                            modstate=ModState0}) ->
    ForUpgrade = not proplists:get_value(downgrade, Opts, false),
    BufferSize = proplists:get_value(batch_size, Opts, 1),
    {ok, Caps} = Mod:capabilities(ModState0),
    case lists:member(index_reformat, Caps) of
        true ->
            ModState = Mod:set_legacy_indexes(ModState0, not ForUpgrade),
            Status = Mod:fixed_index_status(ModState),
            case {ForUpgrade, Status} of
                {true, true} -> {reply, done, State};
                {_,  _} ->
                    BufferMod = riak_kv_fold_buffer,
                    ResultFun =
                        fun(Results) ->
                            % Send result batch and wait for acknowledgement
                            % before moving on (backpressure to avoid flooding caller).
                            BatchRef = make_ref(),
                            riak_core_vnode:reply(Sender, {self(), BatchRef, Results}),
                            Monitor = riak_core_vnode:monitor(Sender),
                            receive
                                {ack_keys, BatchRef} ->
                                    erlang:demonitor(Monitor, [flush]);
                                {'DOWN', Monitor, process, _Pid, _Reason} ->
                                    throw(index_reformat_client_died)
                            end
                        end,
                    Buffer = riak_kv_fold_buffer:new(BufferSize, ResultFun),
                    FoldFun = fun(B, K, Buf) -> BufferMod:add({B, K}, Buf) end,
                    FinishFun =
                        fun(FinalBuffer) ->
                            BufferMod:flush(FinalBuffer),
                            riak_core_vnode:reply(Sender, done)
                        end,
                    FoldOpts = [{index, incorrect_format, ForUpgrade}, async_fold],
                    case list(FoldFun, FinishFun, Mod, fold_keys, ModState, FoldOpts, Buffer) of
                        {async, AsyncWork} ->
                            {async, {fold, AsyncWork, FinishFun}, Sender, State};
                        _ ->
                            {noreply, State}
                    end
            end;
        false ->
            lager:error("Backend ~p does not support incorrect index query", [Mod]),
            {reply, ignore, State}
    end;

handle_command(report_hashtree_tokens, _Sender, State) ->
    {reply, get(hashtree_tokens), State};
handle_command({reset_hashtree_tokens, MinToken, MaxToken}, _Sender, State) ->
    case MaxToken > MinToken of
        true ->
            put(hashtree_tokens,
                    MinToken + rand:uniform(MaxToken - MinToken));
        _ ->
            put(hashtree_tokens, MaxToken)
    end,
    {reply, ok, State};

handle_command(Req, Sender, State) ->
    handle_request(riak_kv_requests:request_type(Req), Req, Sender, State).


%% @todo: pre record encapsulation there was no catch all clause in handle_command,
%%        so crashing on unknown should work.
handle_request(kv_put_request, Req, Sender, #state{idx = Idx} = State) ->
    StartTS = os:timestamp(),
    ReqId = riak_kv_requests:get_request_id(Req),
    riak_core_vnode:reply(Sender, {w, Idx, ReqId}),
    {_Reply, UpdState} = do_put(Sender, Req, State),
    update_vnode_stats(vnode_put, Idx, StartTS),
    {noreply, UpdState};
handle_request(kv_get_request, Req, Sender, State) ->
    BKey = riak_kv_requests:get_bucket_key(Req),
    ReqId = riak_kv_requests:get_request_id(Req),
    do_get(Sender, BKey, ReqId, State);
handle_request(kv_head_request, Req, Sender, State) ->
    Mod = State#state.mod,
    ModState = State#state.modstate,
    {BT, _K} = BKey = riak_kv_requests:get_bucket_key(Req),
    ReqId = riak_kv_requests:get_request_id(Req),
    {ok, Capabilities} = Mod:capabilities(BT, ModState),
    case maybe_support_head_requests(Capabilities) of
        true ->
            do_head(Sender, BKey, ReqId, State);
        _ ->
            do_get(Sender, BKey, ReqId, State)
    end;
%% NB. The following two function clauses discriminate on the async_put State field
handle_request(kv_w1c_put_request, Req, Sender, State=#state{async_put=true}) ->
    {Bucket, Key} = riak_kv_requests:get_bucket_key(Req),
    EncodedVal = riak_kv_requests:get_encoded_obj(Req),
    ReplicaType = riak_kv_requests:get_replica_type(Req),
    Mod = State#state.mod,
    ModState = State#state.modstate,
    StartTS = os:timestamp(),
    Context = {w1c_async_put, Sender, ReplicaType, Bucket, Key, EncodedVal, StartTS},
    case Mod:async_put(Context, Bucket, Key, EncodedVal, ModState) of
        {ok, UpModState} ->
            {noreply, State#state{modstate=UpModState}};
        {error, Reason, UpModState} ->
            {reply, ?KV_W1C_PUT_REPLY{reply={error, Reason}, type=ReplicaType}, State#state{modstate=UpModState}}
    end;
handle_request(kv_w1c_put_request, Req, _Sender, State=#state{async_put=false, update_hook=UpdateHook}) ->
    {Bucket, Key} = riak_kv_requests:get_bucket_key(Req),
    EncodedVal = riak_kv_requests:get_encoded_obj(Req),
    ReplicaType = riak_kv_requests:get_replica_type(Req),
    Mod = State#state.mod,
    ModState = State#state.modstate,
    Idx = State#state.idx,
    StartTS = os:timestamp(),
    case Mod:put(Bucket, Key, [], EncodedVal, ModState) of
        {ok, UpModState} ->
            aae_update(Bucket, Key, use_binary, assumed_no_old_object, EncodedVal, State),
                % Write once path - and so should be a new object.  If not this
                % is an application fault
            maybe_update_binary(UpdateHook, Bucket, Key, EncodedVal, put, Idx),
            update_vnode_stats(vnode_put, Idx, StartTS),
            {reply, ?KV_W1C_PUT_REPLY{reply=ok, type=ReplicaType}, State#state{modstate=UpModState}};
        {error, Reason, UpModState} ->
            {reply, ?KV_W1C_PUT_REPLY{reply={error, Reason}, type=ReplicaType}, State#state{modstate=UpModState}}
    end;
handle_request(kv_vnode_status_request, _Req, _Sender, State=#state{idx=Index,
                                                                   mod=Mod,
                                                                   modstate=ModState,
                                                                   counter=CS,
                                                                   vnodeid=VId}) ->
    BackendStatus = {backend_status, Mod, Mod:status(ModState)},
    #counter_state{cnt=Cnt, lease=Lease, lease_size=LeaseSize, leasing=Leasing} = CS,
    CounterStatus = [{counter, Cnt}, {counter_lease, Lease},
                     {counter_lease_size, LeaseSize}, {counter_leasing, Leasing}],
    VNodeStatus = [BackendStatus, {vnodeid, VId} | CounterStatus],
    {reply, {vnode_status, Index, VNodeStatus}, State};
handle_request(kv_delete_request, Req, _Sender, State) ->
    BKey = riak_kv_requests:get_bucket_key(Req),
    do_delete(BKey, State);
handle_request(kv_vclock_request, Req, _Sender, State) ->
    BKeys = riak_kv_requests:get_bucket_keys(Req),
    {reply, do_get_vclocks(BKeys, State), State}.


handle_coverage_request(kv_listkeys_request, Req, FilterVNodes, Sender, State) ->
    Bucket = riak_kv_requests:get_bucket(Req),
    ItemFilter = riak_kv_requests:get_item_filter(Req),
    ResultFun = case riak_kv_requests:get_ack_backpressure(Req) of
                    true  -> result_fun_ack(Bucket, Sender);
                    false -> result_fun(Bucket, Sender)
                end,
    Opts = [{bucket, Bucket}],
    handle_coverage_snapkeyfold(Bucket, ItemFilter, ResultFun,
                            FilterVNodes, Sender, Opts, State);
handle_coverage_request(kv_listbuckets_request,
                        Req,
                        _FilterVNodes,
                        Sender,
                        State=#state{async_folding=AsyncFolding,
                                     bucket_buf_size=BufferSize,
                                     mod=Mod,
                                     modstate=ModState}) ->
    ItemFilter = riak_kv_requests:get_item_filter(Req),
    %% Construct the filter function
    Filter = riak_kv_coverage_filter:build_filter(ItemFilter),
    BufferMod = riak_kv_fold_buffer,

    Buffer = riak_kv_fold_buffer:new(BufferSize, result_fun(Sender)),
    FoldFun = fold_fun(buckets, BufferMod, Filter, undefined),
    FinishFun = finish_fun(BufferMod, Sender),
    {ok, Capabilities} = Mod:capabilities(ModState),
    Opts = maybe_enable_async_fold(AsyncFolding, Capabilities, []),
    case list(FoldFun, FinishFun, Mod, fold_buckets, ModState, Opts, Buffer) of
        {async, AsyncWork} ->
            {async, {fold, AsyncWork, FinishFun}, Sender, State};
        _ ->
            {noreply, State}
    end;
handle_coverage_request(kv_index_request, Req, FilterVNodes, Sender, State) ->
    Bucket = riak_kv_requests:get_bucket(Req),
    ItemFilter = riak_kv_requests:get_item_filter(Req),
    Query = riak_kv_requests:get_query(Req),
    ResultFun = case riak_kv_requests:get_ack_backpressure(Req) of
                    true  -> result_fun_ack(Bucket, Sender);
                    false -> result_fun(Bucket, Sender)
                end,
    handle_coverage_index(Bucket, ItemFilter, Query, 
                            FilterVNodes, Sender, 
                            State, ResultFun);
handle_coverage_request(kv_aaefold_request, Req, FilterVNodes, Sender, State) ->
    Query = riak_kv_requests:get_query(Req),
    InitAcc = riak_kv_requests:get_initacc(Req),
    Nval = riak_kv_requests:get_nval(Req),
    handle_coverage_aaefold(Query, InitAcc, Nval, 
                            FilterVNodes, Sender, 
                            State);

handle_coverage_request(kv_hotbackup_request, Req, _FilterVnodes, Sender,
                State=#state{mod=Mod, modstate=ModState}) ->
    % If the backend is hot_backup capability, run the backup via the node
    % worker pool.  Otherwise return not_supported
    BackupPath = riak_kv_requests:get_path(Req),
    {ok, Caps} = Mod:capabilities(ModState),
    case lists:member(hot_backup, Caps) of
        true ->
            case Mod:hot_backup(ModState, BackupPath) of
                {error, _Reason} ->
                    % Assume the backend has logged the reason
                    {reply, riak_kv_hotbackup_fsm:bad_request(), State};
                {queue, BackupFolder} ->
                    FinishFun = 
                        fun(ok) ->
                            Complete = riak_kv_hotbackup_fsm:complete(),
                            riak_core_vnode:reply(Sender, Complete)
                        end,
                    {select_queue(?AF1_QUEUE, State),
                        {fold, BackupFolder, FinishFun},
                        Sender, State}
            end;
        false ->
            {reply, riak_kv_hotbackup_fsm:not_supported(), State}
    end.


%% @doc Handle a coverage request.
%% More information about the specification for the ItemFilter
%% parameter can be found in the documentation for the
%% {@link riak_kv_coverage_filter} module.
handle_coverage(Req, FilterVNodes, Sender, State) ->
    handle_coverage_request(riak_kv_requests:request_type(Req),
                            Req,
                            FilterVNodes,
                            Sender,
                            State).


%% @doc Batch size for results is set to 2i max_results if that is less
%% than the default size. Without this the vnode may send back to the FSM
%% more items than could ever be sent back to the client.
buffer_size_for_index_query(#riak_kv_index_v3{max_results=N}, DefaultSize)
  when is_integer(N), N < DefaultSize ->
    N;
buffer_size_for_index_query(_Q, DefaultSize) ->
    DefaultSize.


%% @doc
%% Coverage queries sent to the Tictac AAE
handle_coverage_aaefold(Query, InitAcc, Nval, 
                        FilterVnodes, Sender, 
                        State=#state{aae_controller=Cntrl, 
                                        idx=Index,
                                        tictac_aae=AAE}) 
                            when AAE == true ->
    {IndexNs, Filtered} = 
        case proplists:get_value(Index, FilterVnodes) of
            undefined ->
                {ok, Ring} = riak_core_ring_manager:get_my_ring(),
                {riak_kv_util:responsible_preflists(Index, [Nval], Ring), 
                    false};
            IdxList ->
                {lists:map(fun(I) -> {I, Nval} end, IdxList),
                    true}
        end,
    ReturnFun = 
        fun(Acc) ->
            riak_core_vnode:reply(Sender, Acc)
        end,
    handle_aaefold(Query, InitAcc, Nval,
                    IndexNs, Filtered, ReturnFun, Cntrl, Sender,
                    State);
handle_coverage_aaefold(_Q, InitAcc, _Nval, _Filter, Sender, State) ->
    lager:warning("Attempt to aaefold on vnode with Tictac AAE disabled"),
    riak_core_vnode:reply(Sender, InitAcc),
    {noreply, State}.

handle_aaefold({merge_root_nval, Nval}, 
                    _InitAcc, Nval,
                    IndexNs, _Filtered, ReturnFun, Cntrl, _Sender,
                    State) ->
    aae_controller:aae_mergeroot(Cntrl, IndexNs, ReturnFun),
    {noreply, State};
handle_aaefold({merge_branch_nval, Nval, BranchIDs}, 
                    _InitAcc, Nval,
                    IndexNs, _Filtered, ReturnFun, Cntrl, _Sender,
                    State) ->
    aae_controller:aae_mergebranches(Cntrl, 
                                        IndexNs,
                                        BranchIDs, 
                                        ReturnFun),
    {noreply, State};
handle_aaefold({fetch_clocks_nval, Nval, SegmentIDs}, 
                    _InitAcc, Nval,
                    IndexNs, _Filtered, ReturnFun, Cntrl, _Sender,
                    State) ->
    aae_controller:aae_fetchclocks(Cntrl, 
                                    IndexNs, 
                                    SegmentIDs, 
                                    ReturnFun, 
                                    fun preflistfun/2),
    {noreply, State};
handle_aaefold({merge_tree_range, 
                        Bucket, KeyRange, 
                        _TreeSize, 
                        SegmentFilter,
                        ModifiedRange,
                        HashMethod}, 
                    InitAcc, _Nval,
                    IndexNs, Filtered, ReturnFun, Cntrl, Sender,
                    State) ->
    NullExtractFun = 
        fun({B0, K0}, V0) -> 
            {aae_util:make_binarykey(B0, K0), V0} 
        end,
    {FoldFun, Elements} = 
        case riak_kv_clusteraae_fsm:hash_function(HashMethod) of
            pre_hash ->
                {fun(BF, KF, EFs, TreeAcc) ->
                        {hash, CH} = lists:keyfind(hash, 1, EFs),
                        leveled_tictac:add_kv(TreeAcc, 
                                                {BF, KF},
                                                {is_hash, CH}, 
                                                NullExtractFun)
                    end,
                    [{hash, null}]};
            HF ->
                {fun(BF, KF, EFs, TreeAcc) ->
                        {clock, VC} = lists:keyfind(clock, 1, EFs),
                        CH = HF(VC),
                        leveled_tictac:add_kv(TreeAcc, 
                                                {BF, KF},
                                                {is_hash, CH}, 
                                                NullExtractFun)
                    end,
                    [{clock, null}]}
        end,
    WrappedFoldFun = aaefold_withcoveragecheck(FoldFun, IndexNs, Filtered),
    RangeLimiter = aaefold_setrangelimiter(Bucket, KeyRange),
    ModifiedLimiter = aaefold_setmodifiedlimiter(ModifiedRange),
    {async, Folder} = 
        aae_controller:aae_fold(Cntrl, 
                                RangeLimiter,
                                SegmentFilter,
                                ModifiedLimiter,
                                false,
                                WrappedFoldFun, 
                                InitAcc, 
                                Elements),
    {select_queue(?AF3_QUEUE, State), {fold, Folder, ReturnFun}, Sender, State};
handle_aaefold({fetch_clocks_range, 
                        Bucket, KeyRange, 
                        SegmentFilter, ModifiedRange},
                    InitAcc, _Nval,
                    IndexNs, Filtered, ReturnFun, Cntrl, Sender,
                    State) ->
    FoldFun =
        fun(BF, KF, EFs, KeyClockAcc) ->
            {clock, VV} = lists:keyfind(clock, 1, EFs),
            [{BF, KF, VV}|KeyClockAcc]
        end,
    WrappedFoldFun = aaefold_withcoveragecheck(FoldFun, IndexNs, Filtered),
    RangeLimiter = aaefold_setrangelimiter(Bucket, KeyRange),
    ModifiedLimiter = aaefold_setmodifiedlimiter(ModifiedRange),
    {async, Folder} = 
        aae_controller:aae_fold(Cntrl, 
                                RangeLimiter,
                                SegmentFilter,
                                ModifiedLimiter,
                                false,
                                WrappedFoldFun, 
                                InitAcc, 
                                [{clock, null}]),
    {select_queue(?AF3_QUEUE, State), {fold, Folder, ReturnFun}, Sender, State};
handle_aaefold({find_keys, 
                        Bucket, KeyRange,
                        ModifiedRange,
                        {sibling_count, MaxCount}},
                    InitAcc, _Nval,
                    IndexNs, Filtered, ReturnFun, Cntrl, Sender,
                    State) ->
    FoldFun =
        fun(BF, KF, EFs, KeyCountAcc) ->
            {sibcount, SC} = lists:keyfind(sibcount, 1, EFs),
            case SC > MaxCount of
                true ->
                    [{BF, KF, SC}|KeyCountAcc];
                false ->
                    KeyCountAcc
            end
        end,
    WrappedFoldFun = aaefold_withcoveragecheck(FoldFun, IndexNs, Filtered),
    RangeLimiter = aaefold_setrangelimiter(Bucket, KeyRange),
    ModifiedLimiter = aaefold_setmodifiedlimiter(ModifiedRange),
    {async, Folder} =
        aae_controller:aae_fold(Cntrl, 
                                RangeLimiter,
                                all,
                                ModifiedLimiter,
                                false,
                                WrappedFoldFun, 
                                InitAcc, 
                                [{sibcount, null}]),
    {select_queue(?AF4_QUEUE, State), {fold, Folder, ReturnFun}, Sender, State};
handle_aaefold({find_keys, 
                        Bucket, KeyRange,
                        ModifiedRange,
                        {object_size, MaxSize}},
                    InitAcc, _Nval,
                    IndexNs, Filtered, ReturnFun, Cntrl, Sender,
                    State) ->
    FoldFun =
        fun(BF, KF, EFs, KeySizeAcc) ->
            {size, SZ} = lists:keyfind(size, 1, EFs),
            case SZ > MaxSize of
                true ->
                    [{BF, KF, SZ}|KeySizeAcc];
                false ->
                    KeySizeAcc
            end
        end,
    WrappedFoldFun = aaefold_withcoveragecheck(FoldFun, IndexNs, Filtered),
    RangeLimiter = aaefold_setrangelimiter(Bucket, KeyRange),
    ModifiedLimiter = aaefold_setmodifiedlimiter(ModifiedRange),
    {async, Folder} =
        aae_controller:aae_fold(Cntrl, 
                                RangeLimiter,
                                all,
                                ModifiedLimiter,
                                false,
                                WrappedFoldFun, 
                                InitAcc, 
                                [{size, null}]),
    {select_queue(?AF4_QUEUE, State), {fold, Folder, ReturnFun}, Sender, State};
handle_aaefold({object_stats, Bucket, KeyRange, ModifiedRange},
                    InitAcc, _Nval,
                    IndexNs, Filtered, ReturnFun, Cntrl, Sender,
                    State) ->
    FoldFun =
        fun(_BF, _KF, EFs, StatsAcc) ->
            [{total_count, TC}, {total_size, TSz},
                {sizes, SzL}, {siblings, ScL}] = StatsAcc,
            {size, SZ} = lists:keyfind(size, 1, EFs),
            {sibcount, SC} = lists:keyfind(sibcount, 1, EFs),
            SzOrder = power10(SZ),
            SzL0 = 
                case lists:keyfind(SzOrder, 1, SzL) of
                    false ->
                        [{SzOrder, 1}|SzL];
                    {SzOrder, SzOrderC} ->
                        lists:keyreplace(SzOrder, 1, SzL, 
                                            {SzOrder, SzOrderC + 1})
                end,
            ScL0 =
                case lists:keyfind(SC, 1, ScL) of
                    false ->
                        [{SC, 1}|ScL];
                    {SC, SCcount} ->
                        lists:keyreplace(SC, 1, ScL, 
                                            {SC, SCcount + 1})
                end,
            [{total_count, TC + 1},  {total_size, TSz + SZ},
                {sizes, SzL0}, {siblings, ScL0}]
        end,
    WrappedFoldFun = 
        aaefold_withcoveragecheck(FoldFun, IndexNs, Filtered),
    RangeLimiter = aaefold_setrangelimiter(Bucket, KeyRange),
    ModifiedLimiter = aaefold_setmodifiedlimiter(ModifiedRange),
    {async, Folder} =
        aae_controller:aae_fold(Cntrl, 
                                RangeLimiter,
                                all,
                                ModifiedLimiter,
                                false,
                                WrappedFoldFun, 
                                InitAcc, 
                                [{sibcount, null}, {size, null}]),
    {select_queue(?AF4_QUEUE, State), {fold, Folder, ReturnFun}, Sender, State}.


-spec aaefold_setrangelimiter(riak_object:bucket(), 
                                all | {riak_object:key(), riak_object:key()})
                                    -> aae_keystore:range_limiter().
%% @doc
%% Convert the format of the range limiter to one compatible with the aae store
aaefold_setrangelimiter(Bucket, all) ->
    {buckets, [Bucket]};
aaefold_setrangelimiter(Bucket, {StartKey, EndKey}) ->
    {key_range, Bucket, StartKey, EndKey}.

-spec aaefold_setmodifiedlimiter({date, pos_integer(), pos_integer()} | all)
                                    -> aae_keystore:modified_limiter().
%% @doc
%% Convert the format of the date limiter to one compatible with the aae store
aaefold_setmodifiedlimiter({date, LowModDate, HighModDate}) 
                        when is_integer(LowModDate), is_integer(HighModDate) ->
    {LowModDate, HighModDate};
aaefold_setmodifiedlimiter(_) ->
    all.

aaefold_withcoveragecheck(FoldFun, IndexNs, Filtered) ->
    fun(BF, KF, EFs, Acc) ->
        InCoverage =
            case Filtered of
                true ->
                    lists:member(preflistfun(BF, KF), IndexNs);
                false ->
                    true
            end,
        case InCoverage of
            true ->
                FoldFun(BF, KF, EFs, Acc);
            false ->
                Acc
        end
    end.

-spec power10(non_neg_integer()) -> non_neg_integer().
%% @doc
%% Order of magnitude of size
power10(Number) ->
    power10(Number, 0).

power10(Number, Count) ->
    case Number div 10 of
        N when N >= 1 ->
            power10(N, Count + 1);
        _N ->
            Count
    end.

handle_coverage_index(Bucket, ItemFilter, Query,
                      FilterVNodes, Sender,
                      State=#state{mod=Mod,
                                   key_buf_size=DefaultBufSz,
                                   modstate=ModState},
                      ResultFun) ->
    {ok, Capabilities} = Mod:capabilities(Bucket, ModState),
    IndexBackend = lists:member(indexes, Capabilities),
    case IndexBackend of
        true ->
            ok = riak_kv_stat:update(vnode_index_read),

            BufSize = buffer_size_for_index_query(Query, DefaultBufSz),
            Opts = [{index, Bucket, Query}, {bucket, Bucket}, {buffer_size, BufSize}],
            FoldType = fold_type_for_query(Query),
            handle_coverage_fold(FoldType, Bucket, ItemFilter, ResultFun,
                                    FilterVNodes, Sender, Opts, State);
        false ->
            {reply, {error, {indexes_not_supported, Mod}}, State}
    end.

%% @doc
%% Convenience for handling both v3 and v4 coverage-based key fold operations
%% This will request that a snapshot is made prior to the fold, so that if the
%% fold is queued the reuslts will be of equivalent consistency to an unqueued
%% query.
%%
%% Should the backend not support the snap_prefold capability, then behaviour 
%% will revert to standard async (and the core node_worker_pool will not be 
%% used).  Not supporting snap_prefold maintains legacy behaviour.
handle_coverage_snapkeyfold(Bucket, ItemFilter, ResultFun,
                      FilterVNodes, Sender, Opts,
                      State) ->
    Opts0 = [request_snap_prefold|Opts],
    handle_coverage_fold(fold_keys, Bucket, ItemFilter, ResultFun,
                            FilterVNodes, Sender, Opts0, State).

%% @doc
%% This doesn't handle all coverage folds - just 2i queries and list keys
%%
%% Until a bit of a refactor can occur to better abstract
%% index operations, allow the ModFun for folding to be declared
%% to support index operations that can return objects
handle_coverage_fold(FoldType, Bucket, ItemFilter, ResultFun,
                        FilterVNodes, Sender, Opts0,
                        State=#state{async_folding=AsyncFolding,
                                     idx=Index,
                                     key_buf_size=DefaultBufSz,
                                     mod=Mod,
                                     modstate=ModState}) ->
    %% Construct the filter function
    FilterVNode = proplists:get_value(Index, FilterVNodes),
    Filter = 
        riak_kv_coverage_filter:build_filter(Bucket, ItemFilter, FilterVNode),
    
    % Use a buffer so each result isn't sent back individually
    BufferMod = riak_kv_fold_buffer,
    BufferSize = proplists:get_value(buffer_size, Opts0, DefaultBufSz),
    Buffer = BufferMod:new(BufferSize, ResultFun),

    % Build the fold and finish functions
    Extras = fold_extras_keys(Index, Bucket),
    FoldFun = fold_fun(keys, BufferMod, Filter, Extras),
    FinishFun = finish_fun(BufferMod, Sender),

    % Understand how the fold should be run - async, sync or queued
    {ok, Capabilities} = Mod:capabilities(Bucket, ModState),
    OptsAF = maybe_enable_async_fold(AsyncFolding, Capabilities, Opts0),
    SnapFolding = lists:member(request_snap_prefold, OptsAF) and AsyncFolding,
    Opts = maybe_enable_snap_prefold(SnapFolding, Capabilities, OptsAF),

    % Make the fold request to the vnode - why is this called list?
    % Perhaps this should be backend_fold/7
    case list(FoldFun, FinishFun, Mod, FoldType, ModState, Opts, Buffer) of
        {async, AsyncWork} ->
            % This work should be sent to the vnode_worker_pool
            {async, {fold, AsyncWork, FinishFun}, Sender, State};
        {queue, DeferrableWork} ->
            % This work should be sent to the core node_worker_pool
            {select_queue(?AF2_QUEUE, State), 
                {fold, DeferrableWork, FinishFun}, Sender, State};
        _ ->
            % This work has already been completed by the vnode, which should
            % have already sent the results using FinishFun
            {noreply, State}
    end.

%% While in handoff, vnodes have the option of returning {forward,
%% State}, or indeed, {forward, Req, State} which will cause riak_core
%% to forward the request to the handoff target node. For riak_kv, we
%% issue a put locally as well as forward it in case the vnode has
%% already handed off the previous version. All other requests are
%% handled locally and not forwarded since the relevant data may not
%% have yet been handed off to the target node. Since we do not
%% forward deletes it is possible that we do not clear a tombstone
%% that was already handed off.  This is benign as the tombstone will
%% eventually be re-deleted. NOTE: this makes write requests N+M where
%% M is the number of vnodes forwarding.
handle_handoff_command(Req, Sender, State) ->
    ReqType = riak_kv_requests:request_type(Req),
    handle_handoff_request(ReqType, Req, Sender, State).

handle_handoff_request(kv_put_request, Req, Sender, State) ->
    case riak_kv_requests:is_coordinated_put(Req) of
        false ->
            {noreply, NewState} = handle_command(Req, Sender, State),
            {forward, NewState};
        true ->
            %% riak_kv#1046 - don't make fake siblings. Perform the
            %% put, and create a new request to forward on, that
            %% contains the frontier, much like the value returned to
            %% a put fsm, then replicated.
            #state{idx = Idx} = State,
            ReqId = riak_kv_requests:get_request_id(Req),
            StartTS = os:timestamp(),
            riak_core_vnode:reply(Sender, {w, Idx, ReqId}),
            {Reply, UpdState} = do_put(Sender, Req, State),
            update_vnode_stats(vnode_put, Idx, StartTS),

            case Reply of
                %%  NOTE: Coord is always `returnbody` as a put arg
                {dw, Idx, NewObj, ReqId} ->
                    %% DO NOT coordinate again at the next owner!
                    NewReq1 = riak_kv_requests:remove_option(Req, coord),
                    NewReq = riak_kv_requests:set_object(NewReq1, NewObj),
                    {forward, NewReq, UpdState};
                _Error ->
                    %% Don't forward a failed attempt to put, as you
                    %% need the successful object
                    {noreply, UpdState}
            end
    end;
handle_handoff_request(kv_w1c_put_request, Request, Sender, State) ->
    NewState0 = case handle_command(Request, Sender, State) of
        {noreply, NewState} ->
            NewState;
        {reply, Reply, NewState} ->
            %% reply directly to the sender, as we will be forwarding the
            %% the request on to the handoff node.
            riak_core_vnode:reply(Sender, Reply),
            NewState
    end,
    {forward, NewState0};
handle_handoff_request(_Other, Req, Sender, State) ->
    %% @todo: this should be based on the type of the request when the
    %%        hiding of records is complete.
    handle_command(Req, Sender, State).

%% callback used by dynamic ring sizing to determine where requests should be forwarded.
request_hash(Req) ->
    do_request_hash(riak_kv_requests:request_type(Req), Req).

%% Puts/deletes are forwarded during the operation, all other requests are not
do_request_hash(RequestType, Req) when RequestType == kv_put_request orelse
                                       RequestType == kv_delete_request ->
    BKey = riak_kv_requests:get_bucket_key(Req),
    riak_core_util:chash_key(BKey);
do_request_hash(_, _) ->
    undefined.



handoff_starting({_HOType, TargetNode}=HandoffDest, State=#state{handoffs_rejected=RejectCount, update_hook=UpdateHook}) ->
    MaxRejects = app_helper:get_env(riak_kv, handoff_rejected_max, 6),
    case MaxRejects =< RejectCount orelse maybe_should_handoff(UpdateHook, HandoffDest) of
        true ->
            {true, State#state{in_handoff=true, handoff_target=TargetNode}};
        false ->
            {false, State#state{in_handoff=false, handoff_target=undefined, handoffs_rejected=RejectCount + 1 }}
    end.

%% @doc Optional callback that is exported, but not part of the behaviour.
handoff_started(SrcPartition, WorkerPid) ->
    case maybe_get_vnode_lock(SrcPartition, WorkerPid) of
        ok ->
            FoldOpts = [{iterator_refresh, true}],
            {ok, FoldOpts};
        max_concurrency -> {error, max_concurrency}
    end.

handoff_cancelled(State) ->
    {ok, State#state{in_handoff=false, handoff_target=undefined}}.

handoff_finished(_TargetNode, State) ->
    {ok, State#state{in_handoff=false, handoff_target=undefined}}.

handle_handoff_data(BinObj, State) ->
    try
        {BKey, Val} = decode_binary_object(BinObj),
        {B, K} = BKey,
        case do_diffobj_put(BKey, riak_object:from_binary(B, K, Val),
                            State) of
            {ok, State2} ->
                {reply, ok, State2};
            {error, Reason, State2} ->
                {reply, {error, Reason}, State2}
        end
    catch Error:Reason2 ->
            lager:warning("Unreadable object discarded in handoff: ~p:~p",
                          [Error, Reason2]),
            {reply, ok, State}
    end.

encode_handoff_item({B, K}, V) ->
    %% before sending data to another node change binary version
    %% to one supported by the cluster. This way we don't send
    %% unsupported formats to old nodes
    ObjFmt = riak_core_capability:get({riak_kv, object_format}, v0),
    try
        Value  = riak_object:to_binary_version(ObjFmt, B, K, V),
        encode_binary_object(B, K, Value)
    catch Error:Reason ->
            lager:warning("Handoff encode failed: ~p:~p",
                          [Error,Reason]),
            corrupted
    end.

set_vnode_forwarding(Forward, State) ->
    State#state{forward=Forward}.

is_empty(State=#state{mod=Mod, modstate=ModState}) ->
    IsEmpty = Mod:is_empty(ModState),
    case IsEmpty of
        true ->
            {true, State};
        false ->
            Size = maybe_calc_handoff_size(State),
            {false, Size, State}
    end.

maybe_calc_handoff_size(#state{mod=Mod,modstate=ModState}) ->
    {ok, Capabilities} = Mod:capabilities(ModState),
    case lists:member(size, Capabilities) of
        true -> Mod:data_size(ModState);
        false -> undefined
    end.

delete(State=#state{status_mgr_pid=StatusMgr, mod=Mod, modstate=ModState}) ->
    %% clear vnodeid first, if drop removes data but fails
    %% want to err on the side of creating a new vnodeid
    {ok, cleared} = clear_vnodeid(StatusMgr),
    UpdModState = case Mod:drop(ModState) of
                      {ok, S} ->
                          S;
                      {error, Reason, S2} ->
                          lager:error("Failed to drop ~p. Reason: ~p~n", [Mod, Reason]),
                          S2
                  end,
    case State#state.hashtrees of
        undefined ->
            ok;
        HT ->
            riak_kv_index_hashtree:destroy(HT)
    end,
    {ok, State#state{modstate=UpdModState,vnodeid=undefined,hashtrees=undefined}}.

<<<<<<< HEAD
terminate(_Reason, #state{idx=Idx, 
                            mod=Mod, modstate=ModState, 
                            hashtrees=Trees, 
                            tictac_aae=TicTacAAE, aae_controller=Cntrl}) ->
    
    case TicTacAAE of 
        true ->
            Mod:stop(ModState),
            ok = aae_controller:aae_close(Cntrl);
        false ->
            Mod:stop(ModState),

            %% Explicitly stop the hashtree rather than relying on the process monitor
            %% to detect the vnode exit.  As riak_kv_index_hashtree is not a supervised
            %% process in the riak_kv application, on graceful shutdown riak_kv and
            %% riak_core can complete their shutdown before the hashtree is written
            %% to disk causing the hashtree to be closed dirty.
            riak_kv_index_hashtree:sync_stop(Trees)
    end,
=======
terminate(_Reason, #state{idx=Idx, mod=Mod, modstate=ModState,hashtrees=Trees}) ->
    Mod:stop(ModState),

    %% Cast an async stop to the riak_kv_index_hastree's as to prevent holding in this terminate function for too long
    %% This fixes the riak_kv_vnode timeout on shutdown issue, which is caused by a long running update to the hashtrees
    %% This is not needed, as the riak_kv_index_hashtree monitors the vnode pid and would close by itself anyway.
    riak_kv_index_hashtree:stop(Trees),
>>>>>>> 3d5b7428
    riak_kv_stat:unregister_vnode_stats(Idx),
    ok.

handle_info({{w1c_async_put, From, Type, Bucket, Key, EncodedVal, StartTS} = _Context, Reply},
            State=#state{idx=Idx, update_hook=UpdateHook}) ->
    aae_update(Bucket, Key, use_binary, assumed_no_old_object, EncodedVal, State),
        % Write once path - and so should be a new object.  If not this
        % is an application fault
    maybe_update_binary(UpdateHook, Bucket, Key, EncodedVal, put, Idx),
    riak_core_vnode:reply(From, ?KV_W1C_PUT_REPLY{reply=Reply, type=Type}),
    update_vnode_stats(vnode_put, Idx, StartTS),
    {ok, State};

handle_info({set_concurrency_limit, Lock, Limit}, State) ->
    try_set_concurrency_limit(Lock, Limit),
    {ok, State};

handle_info({ensemble_ping, From}, State) ->
    riak_ensemble_backend:pong(From),
    {ok, State};

handle_info({ensemble_get, Key, From}, State=#state{idx=Idx, forward=Fwd}) ->
    case Fwd of
        undefined ->
            {reply, {r, Retval, _, _}, State2} = do_get(undefined, Key, undefined, State),
            Reply = case Retval of
                        {ok, Obj} ->
                            Obj;
                        _ ->
                            notfound
                    end,
            riak_kv_ensemble_backend:reply(From, Reply),
            {ok, State2};
        Fwd when is_atom(Fwd) ->
            forward_get({Idx, Fwd}, Key, From),
            {ok, State}
    end;

handle_info({ensemble_put, Key, Obj, From}, State=#state{handoff_target=HOTarget,
                                                         idx=Idx,
                                                         forward=Fwd}) ->
    case Fwd of
        undefined ->
            {Result, State2} = actual_put_tracked(Key, Obj, [], false, undefined, State),
            Reply = case Result of
                        {dw, _Idx, _Obj, _ReqID} ->
                            Obj;
                        {dw, _Idx, _ReqID} ->
                            Obj;
                        {fail, _Idx, _ReqID} ->
                            failed
                    end,
            ((Reply =/= failed) and (HOTarget =/= undefined)) andalso raw_put({Idx, HOTarget}, Key, Obj),
            riak_kv_ensemble_backend:reply(From, Reply),
            {ok, State2};
        Fwd when is_atom(Fwd) ->
            forward_put({Idx, Fwd}, Key, Obj, From),
            {ok, State}
    end;

handle_info({raw_forward_put, Key, Obj, From}, State) ->
    {Result, State2} = actual_put_tracked(Key, Obj, [], false, undefined, State),
    Reply = case Result of
                {dw, _Idx, _Obj, _ReqID} ->
                    Obj;
                {dw, _Idx, _ReqID} ->
                    Obj;
                {fail, _Idx, _ReqID} ->
                    failed
            end,
    riak_kv_ensemble_backend:reply(From, Reply),
    {ok, State2};
handle_info({raw_forward_get, Key, From}, State) ->
    {reply, {r, Retval, _, _}, State2} = do_get(undefined, Key, undefined, State),
    Reply = case Retval of
                {ok, Obj} ->
                    Obj;
                _ ->
                    notfound
            end,
    riak_kv_ensemble_backend:reply(From, Reply),
    {ok, State2};
handle_info({raw_put, Key, Obj}, State) ->
    {_, State2} = actual_put_tracked(Key, Obj, [], false, undefined, State),
    {ok, State2};

handle_info(retry_create_hashtree, State=#state{hashtrees=undefined}) ->
    State2 = maybe_create_hashtrees(State),
    case State2#state.hashtrees of
        undefined ->
            ok;
        _ ->
            lager:info("riak_kv/~p: successfully started index_hashtree on retry",
                       [State#state.idx])
    end,
    {ok, State2};
handle_info(retry_create_hashtree, State) ->
    {ok, State};
handle_info({'DOWN', _, _, Pid, _}, State=#state{hashtrees=Pid}) ->
    State2 = State#state{hashtrees=undefined},
    State3 = maybe_create_hashtrees(State2),
    {ok, State3};
handle_info({'DOWN', _, _, _, _}, State) ->
    {ok, State};
handle_info({final_delete, BKey, RObjHash}, State = #state{mod=Mod, modstate=ModState}) ->
    UpdState = case do_get_term(BKey, Mod, ModState) of
                   {{ok, RObj}, ModState1} ->
                       case delete_hash(RObj) of
                           RObjHash ->
                               do_backend_delete(BKey, RObj, State#state{modstate=ModState1});
                         _ ->
                               State#state{modstate=ModState1}
                       end;
                   {{error, _}, ModState1} ->
                       State#state{modstate=ModState1}
               end,
    {ok, UpdState};
handle_info({counter_lease, {FromPid, VnodeId, NewLease}}, State=#state{status_mgr_pid=FromPid, vnodeid=VnodeId}) ->
    #state{counter=CounterState} = State,
    CS1 = CounterState#counter_state{lease=NewLease, leasing=false},
    State2 = State#state{counter=CS1},
    {ok, State2};
handle_info({counter_lease, {FromPid, NewVnodeId, NewLease}}, State=#state{status_mgr_pid=FromPid, idx=Idx}) ->
    %% Lease rolled over MAX_INT (new vnodeid signifies this) so reset counter
    #state{counter=CounterState} = State,
    CS1 = CounterState#counter_state{lease=NewLease, leasing=false, cnt=1},
    State2 = State#state{vnodeid=NewVnodeId, counter=CS1},
    lager:info("New Vnode id for ~p. Epoch counter rolled over.", [Idx]),
    {ok, State2}.

handle_exit(Pid, Reason, State=#state{status_mgr_pid=Pid, idx=Index, counter=CntrState}) ->
    lager:error("Vnode status manager exit ~p", [Reason]),
    %% The status manager died, start a new one
    #counter_state{lease_size=LeaseSize, leasing=Leasing, use=UseEpochCounter} = CntrState,
    {ok, NewPid} = riak_kv_vnode_status_mgr:start_link(self(), Index, UseEpochCounter),

    if Leasing ->
            %% Crashed when getting a lease, try again pathalogical
            %% bad case here is that the lease gets to disk and the
            %% manager crashes, meaning an ever growing lease/new ids
            ok = riak_kv_vnode_status_mgr:lease_counter(NewPid, LeaseSize);
       ?ELSE ->
            ok
    end,
    {noreply, State#state{status_mgr_pid=NewPid}};
handle_exit(_Pid, Reason, State) ->
    %% A linked processes has died so the vnode
    %% process should take appropriate action here.
    %% The default behavior is to crash the vnode
    %% process so that it can be respawned
    %% by riak_core_vnode_master to prevent
    %% messages from stacking up on the process message
    %% queue and never being processed.
    lager:error("Linked process exited. Reason: ~p", [Reason]),
    {stop, linked_process_crash, State}.

%% Optional Callback. A node is about to exit. Ensure that this node doesn't
%% have any current ensemble members.
ready_to_exit() ->
    [] =:= riak_kv_ensembles:local_ensembles().

-spec add_vnode_pool(pid(), state()) -> state().
%% @doc
%% Optional Callback. If want to call queue_work, need to know about the
%% vnode_worker_pool - so should be on state
add_vnode_pool(PoolPid, State) ->
    State#state{vnode_pool_pid = PoolPid}.

%% @private
forward_put({Idx, Node}, Key, Obj, From) ->
    Proxy = riak_core_vnode_proxy:reg_name(riak_kv_vnode, Idx, Node),
    riak_core_send_msg:bang_unreliable(Proxy, {raw_forward_put, Key, Obj, From}),
    ok.

%% @private
forward_get({Idx, Node}, Key, From) ->
    Proxy = riak_core_vnode_proxy:reg_name(riak_kv_vnode, Idx, Node),
    riak_core_send_msg:bang_unreliable(Proxy, {raw_forward_get, Key, From}),
    ok.

%% @private
raw_put({Idx, Node}, Key, Obj) ->
    Proxy = riak_core_vnode_proxy:reg_name(riak_kv_vnode, Idx, Node),
    %% Note: This cannot be bang_unreliable. Don't change.
    Proxy ! {raw_put, Key, Obj},
    ok.

%% @private
do_put(Sender, Request, State) ->
    BKey = riak_kv_requests:get_bucket_key(Request),
    Object = riak_kv_requests:get_object(Request),
    RequestId = riak_kv_requests:get_request_id(Request),
    StartTime = riak_kv_requests:get_start_time(Request),
    Options = riak_kv_requests:get_options(Request),
    do_put(Sender, BKey, Object, RequestId, StartTime, Options, State).

%% @private
%% upon receipt of a client-initiated put
do_put(Sender, {Bucket,_Key}=BKey, RObj, ReqID, StartTime, Options, State) ->
    BProps =  case proplists:get_value(bucket_props, Options) of
                  undefined ->
                      riak_core_bucket:get_bucket(Bucket);
                  Props ->
                      Props
              end,
    ReadRepair = proplists:get_value(rr, Options, false),
    PruneTime = case ReadRepair of
                    true ->
                        undefined;
                    false ->
                        StartTime
                end,
    Coord = proplists:get_value(coord, Options, false),
    CRDTOp = proplists:get_value(counter_op, Options, proplists:get_value(crdt_op, Options, undefined)),
    PutArgs = #putargs{returnbody=proplists:get_value(returnbody,Options,false) orelse Coord,
                       coord=Coord,
                       lww=proplists:get_value(last_write_wins, BProps, false),
                       bkey=BKey,
                       robj=RObj,
                       reqid=ReqID,
                       bprops=BProps,
                       starttime=StartTime,
                       readrepair = ReadRepair,
                       prunetime=PruneTime,
                       crdt_op = CRDTOp},
    {PrepPutRes, UpdPutArgs, State2} = prepare_put(State, PutArgs),
    {Reply, UpdState} = perform_put(PrepPutRes, State2, UpdPutArgs),
    riak_core_vnode:reply(Sender, Reply),

    update_index_write_stats(UpdPutArgs#putargs.is_index, UpdPutArgs#putargs.index_specs),
    {Reply, UpdState}.

-spec do_backend_delete(
    {riak_core_bucket:bucket(), riak_object:key()},
    riak_object:riak_object(), #state{}
) -> #state{}.
do_backend_delete(BKey, RObj, State = #state{idx = Idx,
                                             mod = Mod,
                                             modstate = ModState,
                                             update_hook = UpdateHook}) ->
    %% object is a tombstone or all siblings are tombstones
    %% Calculate the index specs to remove...
    %% JDM: This should just be a tombstone by this point, but better
    %% safe than sorry.
    IndexSpecs = riak_object:diff_index_specs(undefined, RObj),

    %% Do the delete...
    {Bucket, Key} = BKey,
    case Mod:delete(Bucket, Key, IndexSpecs, ModState) of
        {ok, UpdModState} ->
            maybe_update(UpdateHook, {RObj, no_old_object}, delete, Idx),
            aae_delete(Bucket, Key, RObj, State),
            maybe_cache_evict(BKey, State),
            update_index_delete_stats(IndexSpecs),
            State#state{modstate = UpdModState};
        {error, _Reason, UpdModState} ->
            State#state{modstate = UpdModState}
    end.

%% Compute a hash of the deleted object
delete_hash(RObj) ->
    erlang:phash2(RObj, 4294967296).

%% @doc
%% Prepare PUT needs to prepare the correct transition from old object to new
%% to be performed.  Returns {true, {new_object, old_object}} if an actual PUT
%% to a new object should be made, or false if the transition does not require
%% a change before being acknowledged.  {fail, Index, Reason} should be used
%% where the PUT_FSM needs to be informed of a logical failure.
-spec prepare_put(state(), putargs()) -> 
                    {{fail, index(), atom()|tuple()}|
                            {boolean(),
                                {riak_object:riak_object(), old_object()}},
                        putargs(), state()}.
prepare_put(State=#state{vnodeid=VId,
                         mod=Mod,
                         modstate=ModState,
                         update_hook=UpdateHook},
            PutArgs=#putargs{bkey={Bucket, _Key},
                             lww=LWW,
                             coord=Coord,
                             robj=RObj,
                             starttime=StartTime,
                             bprops = BProps}) ->
    %% Can we avoid reading the existing object? If this is not an
    %% index backend, and the bucket is set to last-write-wins, then
    %% no need to incur additional get. Otherwise, we need to read the
    %% old object to know how the indexes have changed.
    IndexBackend = is_indexed_backend(Mod, Bucket, ModState),
    IsSearchable = maybe_requires_existing_object(UpdateHook, BProps),
    SkipReadBeforeWrite = LWW andalso (not IndexBackend) andalso (not IsSearchable),
    case SkipReadBeforeWrite of
        true ->
            prepare_blind_put(Coord, RObj, VId, StartTime, PutArgs, State);
        false ->
            prepare_read_before_write_put(State, PutArgs, IndexBackend, IsSearchable)
    end.

is_indexed_backend(Mod, Bucket, ModState) ->
    {ok, Capabilities} = Mod:capabilities(Bucket, ModState),
    IndexBackend = lists:member(indexes, Capabilities),
    IndexBackend.

prepare_blind_put(Coord, RObj, VId, StartTime, PutArgs, State) ->
    ObjToStore = case Coord of
        true ->
            %% Do we need to use epochs here? I guess we
            %% don't care, and since we don't read, we
            %% can't.
            riak_object:increment_vclock(RObj, VId, StartTime);
        false ->
            RObj
    end,
    {{true, {ObjToStore, unknown_no_old_object}}, 
        PutArgs#putargs{is_index = false}, State}.

prepare_read_before_write_put(#state{mod = Mod,
                                     modstate = ModState,
                                     md_cache = MDCache}=State,
                              #putargs{bkey={Bucket, Key}=BKey,
                                       robj=RObj,
                                       coord=Coord}=PutArgs,
                              IndexBackend, IsSearchable) ->
    {CacheClock, CacheData} = maybefetch_clock_and_indexdata(MDCache,
                                                                BKey,
                                                                Mod,
                                                                ModState,
                                                                Coord,
                                                                IsSearchable),
    {GetReply, RequiresGet} =
        case CacheClock of
            not_found ->
                {not_found, false};
            _ ->
                ReqGet = determine_requires_get(CacheClock,
                                                    RObj,
                                                    IsSearchable),
                {get_old_object_or_fake(ReqGet,
                                            Bucket, Key,
                                            Mod, ModState,
                                            CacheClock),
                    ReqGet}
        end,
    case GetReply of
        not_found ->
            prepare_put_new_object(State, PutArgs, IndexBackend);
        {ok, OldObj} ->
            prepare_put_existing_object(State, PutArgs, OldObj,
                                        IndexBackend, CacheData, RequiresGet)
    end.

prepare_put_existing_object(#state{idx =Idx} = State,
                    #putargs{coord=Coord,
                             robj = RObj,
                             lww=LWW,
                             starttime = StartTime,
                             bprops = BProps,
                             prunetime=PruneTime,
                             crdt_op = CRDTOp}=PutArgs,
                            OldObj, IndexBackend, CacheData, RequiresGet) ->
    {IsNewEpoch, ActorId, State2} = maybe_new_key_epoch(Coord, State, OldObj, RObj),
    case put_merge(Coord, LWW, OldObj, RObj, {IsNewEpoch, ActorId}, StartTime) of
        {oldobj, OldObj} ->
            {{false, {OldObj, unchanged_no_old_object}}, PutArgs, State2};
        {newobj, NewObj} ->
            case enforce_allow_mult(NewObj, OldObj, BProps) of
                {ok, AMObj} ->
                    IndexSpecs =
                        get_index_specs(IndexBackend, CacheData, RequiresGet,
                                        AMObj, OldObj),
                    ObjToStore0 =
                        maybe_prune_vclock(PruneTime, AMObj, BProps),
                    ObjectToStore =
                        maybe_do_crdt_update(Coord, CRDTOp, ActorId,
                                                ObjToStore0),
                    determine_put_result(ObjectToStore, OldObj, Idx,
                                            PutArgs, State2,
                                            IndexSpecs, IndexBackend);
                {error, Reason} ->
                    lager:error("Error on allow_mult ~w", [Reason]),
                    {{fail, Idx, Reason}, PutArgs, State2}
            end
    end.

determine_put_result({error, E}, _, Idx, PutArgs, State, _IndexSpecs, _IndexBackend) ->
    {{fail, Idx, E}, PutArgs, State};
determine_put_result(ObjToStore, OldObj, _Idx, PutArgs, State, IndexSpecs, IndexBackend) ->
    {{true, {ObjToStore, OldObj}},
     PutArgs#putargs{index_specs = IndexSpecs,
                     is_index    = IndexBackend}, State}.

maybe_prune_vclock(_PruneTime=undefined, RObj, _BProps) ->
    RObj;
maybe_prune_vclock(PruneTime, RObj, BProps) ->
    riak_object:prune_vclock(RObj, PruneTime, BProps).

get_index_specs(_IndexedBackend=true, CacheData, RequiresGet, NewObj, OldObj) ->
    case CacheData /= undefined andalso
         RequiresGet == false of
        true ->
            NewData = riak_object:index_data(NewObj),
            % Note diff_index_data and diff_index_specs take inputs in reverse!
            riak_object:diff_index_data(CacheData,
                                        NewData);
        false ->
            riak_object:diff_index_specs(NewObj,
                                         OldObj)
    end;

get_index_specs(_IndexedBackend=false, _CacheData, _RequiresGet, _NewObj, _OldObj) ->
    [].

prepare_put_new_object(#state{idx =Idx} = State,
               #putargs{robj = RObj,
                        coord=Coord,
                        starttime=StartTime,
                        crdt_op=CRDTOp} = PutArgs,
                       IndexBackend) ->
    IndexSpecs = case IndexBackend of
                     true ->
                         riak_object:index_specs(RObj);
                     false ->
                         []
                 end,
    {EpochId, State2, RObj2} = maybe_update_vclock(Coord, RObj, State, StartTime),
    RObj3 = maybe_do_crdt_update(Coord, CRDTOp, EpochId, RObj2),
    determine_put_result(RObj3, confirmed_no_old_object, Idx, PutArgs, State2, IndexSpecs, IndexBackend).

get_old_object_or_fake(true, Bucket, Key, Mod, ModState, _CacheClock) ->
    case do_get_object(Bucket, Key, Mod, ModState) of
        {error, not_found, _UpdModState} ->
            not_found;
        {ok, TheOldObj, _UpdModState} ->
            {ok, TheOldObj}
    end;
get_old_object_or_fake(false, Bucket, Key, _Mod, _ModState, CacheClock) ->
    FakeObj0 = riak_object:new(Bucket, Key, <<>>),
    FakeObj = riak_object:set_vclock(FakeObj0, CacheClock),
    {ok, FakeObj}.

determine_requires_get(CacheClock, RObj, IsSearchable) ->
    RequiresGet =
    case CacheClock of
        undefined ->
            true;
        Clock ->
            %% We need to perform a local get, to merge contents,
            %% if the local object has events unseen by the
            %% incoming object. If the incoming object dominates
            %% the cache (i.e. has seen all its events) no need to
            %% do a local get and merge, just overwrite.
            not vclock:dominates(riak_object:vclock(RObj), Clock)
                orelse IsSearchable
    end,
    RequiresGet.

%% @Doc in the case that this a co-ordinating put, prepare the object.
%% NOTE: this is called _only_ when the local object is `notfound'
-spec maybe_update_vclock(Coord::boolean(),
                          IncomingObject:: riak_object:riak_object(),
                          #state{},
                          StartTime::term()) ->
                                 {EpochId :: binary(),
                                  #state{},
                                  Object::riak_object:riak_object()}.
maybe_update_vclock(Coord=true, RObj, State, StartTime) ->
    {_IsNewEpoch, EpochId, State2} = maybe_new_key_epoch(Coord, State, undefined, RObj),
    {EpochId, State2, riak_object:increment_vclock(RObj, EpochId, StartTime)};
maybe_update_vclock(_Coord=false, RObj, State, _StartTime) ->
    %% @see maybe_new_actor_epoch/2 for details as to why the vclock
    %% may be updated on a non-coordinating put
    maybe_new_actor_epoch(RObj, State).

maybe_do_crdt_update(_Coord = _, undefined, _VId, RObj) ->
    RObj;
maybe_do_crdt_update(_Coord = true, CRDTOp, VId, RObj) ->
    do_crdt_update(RObj, VId, CRDTOp);
maybe_do_crdt_update(_Coord = false, _CRDTOp, _Vid, RObj) ->
    RObj.

do_crdt_update(RObj, VId, CRDTOp) ->
    {Time, Value} = timer:tc(riak_kv_crdt, update, [RObj, VId, CRDTOp]),
    ok = riak_kv_stat:update({vnode_dt_update, get_crdt_mod(CRDTOp), Time}),
    Value.

get_crdt_mod(Int) when is_integer(Int) -> ?COUNTER_TYPE;
get_crdt_mod(#crdt_op{mod=Mod}) -> Mod;
get_crdt_mod(Atom) when is_atom(Atom) -> Atom.

perform_put({fail, _, _}=Reply, State, _PutArgs) ->
    {Reply, State};
perform_put({false, {Obj, _OldObj}},
            #state{idx=Idx}=State,
            #putargs{returnbody=true,
                     reqid=ReqID}) ->
    {{dw, Idx, Obj, ReqID}, State};
perform_put({false, {_Obj, _OldObj}},
            #state{idx=Idx}=State,
            #putargs{returnbody=false,
                     reqid=ReqId}) ->
    {{dw, Idx, ReqId}, State};
perform_put({true, {_Obj, _OldObj}=Objects},
            State,
            #putargs{returnbody=RB,
                     bkey=BKey,
                     reqid=ReqID,
                     index_specs=IndexSpecs,
                     readrepair=ReadRepair}) ->
    case ReadRepair of
      true ->
        MaxCheckFlag = no_max_check;
      false ->
        MaxCheckFlag = do_max_check
    end,
    actual_put(BKey, Objects, IndexSpecs, RB, ReqID, MaxCheckFlag, State).

actual_put(BKey, {Obj, OldObj}, IndexSpecs, RB, ReqID, State) ->
    actual_put(BKey, {Obj, OldObj}, IndexSpecs, RB, ReqID, do_max_check, State).

actual_put(BKey={Bucket, Key}, {Obj, OldObj}, IndexSpecs, RB, ReqID, MaxCheckFlag,
           State=#state{idx=Idx,
                        mod=Mod,
                        modstate=ModState,
                        update_hook=UpdateHook}) ->
    case encode_and_put(Obj, Mod, Bucket, Key, IndexSpecs, ModState,
                       MaxCheckFlag) of
        {{ok, UpdModState}, EncodedVal} ->
            aae_update(Bucket, Key, Obj, OldObj, EncodedVal, State),
            maybe_cache_object(BKey, Obj, State),
            maybe_update(UpdateHook, {Obj, maybe_old_object(OldObj)}, put, Idx),
            Reply = case RB of
                true ->
                    {dw, Idx, Obj, ReqID};
                false ->
                    {dw, Idx, ReqID}
            end;
        {{error, Reason, UpdModState}, _EncodedVal} ->
            Reply = {fail, Idx, Reason}
    end,
    {Reply, State#state{modstate=UpdModState}}.

actual_put_tracked(BKey, {_NewObj, _OldObj} = Objs, IndexSpecs, RB, ReqId, State) ->
    StartTS = os:timestamp(),
    Result = actual_put(BKey, Objs, IndexSpecs, RB, ReqId, State),
    update_vnode_stats(vnode_put, State#state.idx, StartTS),
    Result;
actual_put_tracked(BKey, Obj, IndexSpecs, RB, ReqId, State) ->
    actual_put_tracked(BKey, {Obj, no_old_object}, IndexSpecs, RB, ReqId, State).

do_reformat({Bucket, Key}=BKey, State=#state{mod=Mod, modstate=ModState}) ->
    case do_get_object(Bucket, Key, Mod, ModState) of
        {error, not_found, _UpdModState} ->
            Reply = {error, not_found},
            UpdState = State;
        {ok, RObj, _UpdModState} ->
            %% since it is assumed capabilities have been properly set
            %% to the desired version, to reformat, all we need to do
            %% is submit a new write
            ST = riak_core_util:moment(),
            PutArgs = #putargs{hash_ops = update,
                               returnbody = false,
                               bkey = BKey,
                               index_specs = [],
                               coord = false,
                               lww = false,
                               starttime = ST},
            case perform_put({true, {RObj, unchanged_no_old_object}}, State, PutArgs) of
                {{fail, _, Reason}, UpdState}  ->
                    Reply = {error, Reason};
                {_, UpdState} ->
                    Reply = ok
            end
    end,
    {Reply, UpdState}.

%% @private
%% enforce allow_mult bucket property so that no backend ever stores
%% an object with multiple contents if allow_mult=false for that bucket
%% Also provides a double check that the object is safe to store - its contents
%% must not be empty, it should not be an object head.
enforce_allow_mult(Obj, OldObj, BProps) ->
    MergedContents = riak_object:get_contents(Obj),
    case {proplists:get_value(allow_mult, BProps),
            MergedContents,
            riak_object:is_head(Obj)} of
        {_, [], _} ->
            % This is a known issue - 
            % https://github.com/basho/riak_kv/issues/1707
            % Extra logging added to try and resolve the issue
            MergedClock = riak_object:vclock(Obj),
            OldClock = riak_object:vclock(OldObj),
            Bucket = riak_object:bucket(OldObj),
            Key = riak_object:key(OldObj),
            lager:error("Unexpected empty contents after merge"
                            ++ " object bucket=~w key=~w"
                            ++ " merged_clock=~w old_clock=~w",
                            [Bucket, Key, MergedClock, OldClock]),
            OldValSum =
                lists:map(fun({D, V}) -> {D, erlang:phash2(V)} end,
                            riak_object:get_dotted_values(OldObj)),
            lager:error("Summary of old object values ~w", [OldValSum]),
            {error, empty_contents};
        {true, _, false} -> 
            {ok, Obj};
        {false, [_], false} ->
            {ok, Obj};
        {false, Mult, false} ->
            {MD, V} = select_newest_content(Mult),
            {ok, riak_object:set_contents(Obj, [{MD, V}])};
        {_, _, true} ->
            % This is not a known issue.  An object head check was added prior
            % to the fake object check being being uplifted to dominates from
            % descends.  If this never occurs in 2.9.0, then this check should
            % be removed in 2.9.1 
            Bucket = riak_object:bucket(OldObj),
            Key = riak_object:key(OldObj),
            lager:error("Unexpected head object after merge"
                            ++ " object bucket=~w key=~w",
                            [Bucket, Key]),
            {error, head_object}
    end.

%% @private
%% choose the latest content to store for the allow_mult=false case
select_newest_content(Mult) ->
    hd(lists:sort(
         fun({MD0, _}, {MD1, _}) ->
                 riak_core_util:compare_dates(
                   riak_object:get_last_modified(MD0),
                   riak_object:get_last_modified(MD1))
         end,
         Mult)).

%% @private
put_merge(false, true, _CurObj, UpdObj, _VId, _StartTime) -> % coord=false, LWW=true
    {newobj, UpdObj};
put_merge(false, false, CurObj, UpdObj, {NewEpoch, VId}, _StartTime) -> % coord=false, LWW=false
    %% a downstream merge, or replication of a coordinated PUT
    %% Merge the value received with local replica value
    %% and store the value IFF it is different to what we already have
    ResObj = riak_object:syntactic_merge(CurObj, UpdObj),
    case NewEpoch of
        true ->
            {newobj, riak_object:new_actor_epoch(ResObj, VId)};
        false ->
            case riak_object:equal(ResObj, CurObj) of
                true ->
                    {oldobj, CurObj};
                false ->
                    {newobj, ResObj}
            end
    end;
put_merge(true, LWW, CurObj, UpdObj, {_NewEpoch, VId}, StartTime) ->
    {newobj, riak_object:update(LWW, CurObj, UpdObj, VId, StartTime)}.

%% @private
do_get(_Sender, BKey, ReqID,
       State=#state{idx=Idx, mod=Mod, modstate=ModState}) ->
    StartTS = os:timestamp(),
    {Retval, ModState1} = do_get_term(BKey, Mod, ModState),
    State1 = State#state{modstate=ModState1},
    {Retval1, State3} = handle_returned_value(BKey, Retval, State1),
    update_vnode_stats(vnode_get, Idx, StartTS),
    {reply, {r, Retval1, Idx, ReqID}, State3}.

%% @private
do_head(_Sender, BKey, ReqID,
       State=#state{idx=Idx, mod=Mod, modstate=ModState}) ->
    StartTS = os:timestamp(),
    {Retval, ModState1} = do_head_term(BKey, Mod, ModState),
    State1 = State#state{modstate=ModState1},
    {Retval1, State3} = handle_returned_value(BKey, Retval, State1),
    update_vnode_stats(vnode_head, Idx, StartTS),
    {reply, {r, Retval1, Idx, ReqID}, State3}.

%% @private
%% Function shared between GET and HEAD requests, so should not assume
%% presence of conetent value
%% This was originally separated to help with consistent handling of
%% expired object (but this is not present now this branch is from 2.1.7 and
%% not the develop branch which had expiry support)
handle_returned_value(BKey, Retval, State) ->
    case Retval of
        {ok, Obj} ->
            maybe_cache_object(BKey, Obj, State);
        _ ->
            ok
    end,
    {Retval, State}.

%% @private
-spec do_get_term({binary(), binary()}, atom(), tuple()) ->
                         {{ok, riak_object:riak_object()}, tuple()} |
                         {{error, notfound}, tuple()} |
                         {{error, any()}, tuple()}.
do_get_term({Bucket, Key}, Mod, ModState) ->
    case do_get_object(Bucket, Key, Mod, ModState) of
        {ok, Obj, UpdModState} ->
            {{ok, Obj}, UpdModState};
        %% @TODO Eventually it would be good to
        %% make the use of not_found or notfound
        %% consistent throughout the code.
        {error, not_found, UpdModState} ->
            {{error, notfound}, UpdModState};
        {error, Reason, UpdModState} ->
            {{error, Reason}, UpdModState};
        Err ->
            Err
    end.

  %% @private
-spec do_head_term({binary(), binary()}, atom(), tuple()) ->
                         {{ok, riak_object:riak_object()}, tuple()} |
                         {{error, notfound}, tuple()} |
                         {{error, any()}, tuple()}.
do_head_term({Bucket, Key}, Mod, ModState) ->
    case do_get_object(Bucket, Key, Mod, ModState, fun do_head_binary/4) of
        {ok, Obj, UpdModState} ->
            {{ok, Obj}, UpdModState};
        %% @TODO Eventually it would be good to
        %% make the use of not_found or notfound
        %% consistent throughout the code.
        {error, not_found, UpdModState} ->
            {{error, notfound}, UpdModState};
        {error, Reason, UpdModState} ->
            {{error, Reason}, UpdModState};
        Err ->
            Err
    end.


do_get_binary(Bucket, Key, Mod, ModState) ->
    case uses_r_object(Mod, ModState, Bucket) of
        true ->
            Mod:get_object(Bucket, Key, true, ModState);
        false ->
            Mod:get(Bucket, Key, ModState)
    end.

do_head_binary(Bucket, Key, Mod, ModState) ->
    Mod:head(Bucket, Key, ModState).

do_get_object(Bucket, Key, Mod, ModState) ->
    do_get_object(Bucket, Key, Mod, ModState, fun do_get_binary/4).

do_get_object(Bucket, Key, Mod, ModState, BinFetchFun) ->
    case uses_r_object(Mod, ModState, Bucket) of
        true ->
            %% Non binary returns do not trigger size warnings
            Mod:get_object(Bucket, Key, false, ModState);
        false ->
            case BinFetchFun(Bucket, Key, Mod, ModState) of
                {ok, ObjBin, _UpdModState} ->
                    BinSize = size(ObjBin),
                    WarnSize = app_helper:get_env(riak_kv, warn_object_size),
                    case BinSize > WarnSize of
                        true ->
                            lager:warning("Read large object ~p/~p (~p bytes)",
                                          [Bucket, Key, BinSize]);
                        false ->
                            ok
                    end,
                    try
                        case riak_object:from_binary(Bucket, Key, ObjBin) of
                            {error, Reason} ->
                                throw(Reason);
                            RObj ->
                                {ok, RObj, _UpdModState}
                        end
                    catch _:_ ->
                            lager:warning("Unreadable object ~p/~p discarded",
                                          [Bucket,Key]),
                            {error, not_found, _UpdModState}
                    end;
                Else ->
                    Else
            end
    end.


-spec select_queue(riak_core_node_worker_pool:worker_pool(), state()) ->
                                async|riak_core_node_worker_pool:worker_pool().
%% @doc
%% Select the use of node_worker_pool or vnode_worker_pool depending on the
%% worker pool startegy
select_queue(DSCPPoolName, State) ->
    case State#state.worker_pool_strategy of
        none ->
            async;
        single ->
            node_worker_pool;
        dscp ->
            DSCPPoolName
    end.

%% @private
%% @doc This is a generic function for operations that involve
%% listing things from the backend. Examples are listing buckets,
%% listing keys, or doing secondary index queries.
list(FoldFun, FinishFun, Mod, ModFun, ModState, Opts, Buffer) ->
    case Mod:ModFun(FoldFun, Buffer, Opts, ModState) of
        {ok, Acc} ->
            FinishFun(Acc);
        {async, AsyncWork} ->
            {async, AsyncWork};
        {queue, DeferrableWork} ->
            {queue, DeferrableWork}
    end.

%% @private
fold_fun(buckets, BufferMod, none, _Extra) ->
    fun(Bucket, Buffer) ->
            BufferMod:add(Bucket, Buffer)
    end;
fold_fun(buckets, BufferMod, Filter, _Extra) ->
    fun(Bucket, Buffer) ->
            case Filter(Bucket) of
                true ->
                    BufferMod:add(Bucket, Buffer);
                false ->
                    Buffer
            end
    end;
fold_fun(keys, BufferMod, none, undefined) ->
    fun(_, Key, Buffer) ->
            BufferMod:add(Key, Buffer)
    end;
fold_fun(keys, BufferMod, none, {Bucket, Index, N, NumPartitions}) ->
    fun(_, Key, Buffer) ->
            Hash = riak_core_util:chash_key({Bucket, Key}),
            case riak_core_ring:future_index(Hash, Index, N, NumPartitions, NumPartitions) of
                Index ->
                    BufferMod:add(Key, Buffer);
                _ ->
                    Buffer
            end
    end;
fold_fun(keys, BufferMod, Filter, undefined) ->
    fun(_, Key, Buffer) ->
            case Filter(Key) of
                true ->
                    BufferMod:add(Key, Buffer);
                false ->
                    Buffer
            end
    end;
fold_fun(keys, BufferMod, Filter, {Bucket, Index, N, NumPartitions}) ->
    fun(_, Key, Buffer) ->
            Hash = riak_core_util:chash_key({Bucket, Key}),
            case riak_core_ring:future_index(Hash, Index, N, NumPartitions, NumPartitions) of
                Index ->
                    case Filter(Key) of
                        true ->
                            BufferMod:add(Key, Buffer);
                        false ->
                            Buffer
                    end;
                _ ->
                    Buffer
            end
    end.


%% @private
result_fun(Sender) ->
    fun(Items) ->
            riak_core_vnode:reply(Sender, Items)
    end.

%% @private
result_fun(Bucket, Sender) ->
    fun(Items) ->
            riak_core_vnode:reply(Sender, {Bucket, Items})
    end.

fold_extras_keys(Index, Bucket) ->
    case app_helper:get_env(riak_kv, fold_preflist_filter, false) of
        true ->
            {ok, R} = riak_core_ring_manager:get_my_ring(),
            NValMap = nval_map(R),
            N = case lists:keyfind(Bucket, 1, NValMap) of
                    false -> riak_core_bucket:default_object_nval();
                    {Bucket, NVal} -> NVal
                end,
            NumPartitions = riak_core_ring:num_partitions(R),
            {Bucket, Index, N, NumPartitions};
        false ->
            undefined
    end.

%% wait for acknowledgement that results were received before
%% continuing, as a way of providing backpressure for processes that
%% can't handle results as fast as we can send them
result_fun_ack(Bucket, Sender) ->
    fun(Items) ->
            Monitor = riak_core_vnode:monitor(Sender),
            riak_core_vnode:reply(Sender, {{self(), Monitor}, Bucket, Items}),
            receive
                {Monitor, ok} ->
                    erlang:demonitor(Monitor, [flush]);
                {Monitor, stop_fold} ->
                    erlang:demonitor(Monitor, [flush]),
                    throw(stop_fold);
                {'DOWN', Monitor, process, Pid, Reason} ->
                    lager:error("Process ~w down for reason ~w", 
                                    [Pid, Reason]),
                    throw(receiver_down)
            end
    end.

%% @doc If a listkeys request sends a result of `{From, Bucket,
%% Items}', that means it wants acknowledgement of those items before
%% it will send more.  Call this function with that `From' to trigger
%% the next batch.
-spec ack_keys(From::{pid(), reference()}) -> term().
ack_keys({Pid, Ref}) ->
    Pid ! {Ref, ok}.

stop_fold({Pid, Ref}) ->
    Pid ! {Ref, stop_fold}.

%% @private
finish_fun(BufferMod, Sender) ->
    fun(Buffer) ->
            finish_fold(BufferMod, Buffer, Sender)
    end.

%% @private
finish_fold(BufferMod, Buffer, Sender) ->
    BufferMod:flush(Buffer),
    riak_core_vnode:reply(Sender, done).

%% @private
do_delete(BKey, State) ->
    Mod = State#state.mod,
    ModState = State#state.modstate,
    Idx = State#state.idx,
    DeleteMode = State#state.delete_mode,

    %% Get the existing object.
    case do_get_term(BKey, Mod, ModState) of
        {{ok, RObj}, UpdModState} ->
            %% Object exists, check if it should be deleted.
            case riak_kv_util:obj_not_deleted(RObj) of
                undefined ->
                    case DeleteMode of
                        keep ->
                            %% keep tombstones indefinitely
                            {reply, {fail, Idx, del_mode_keep},
                             State#state{modstate=UpdModState}};
                        immediate ->
                            UpdState = do_backend_delete(BKey, RObj,
                                                         State#state{modstate=UpdModState}),
                            {reply, {del, Idx, del_mode_immediate}, UpdState};
                        Delay when is_integer(Delay) ->
                            erlang:send_after(Delay, self(),
                                              {final_delete, BKey,
                                               delete_hash(RObj)}),
                            %% Nothing checks these messages - will just reply
                            %% del for now until we can refactor.
                            {reply, {del, Idx, del_mode_delayed},
                             State#state{modstate=UpdModState}}
                    end;
                _ ->
                    %% not a tombstone or not all siblings are tombstones
                    {reply, {fail, Idx, not_tombstone}, State#state{modstate=UpdModState}}
            end;
        {{error, notfound}, UpdModState} ->
            %% does not exist in the backend
            {reply, {fail, Idx, not_found}, State#state{modstate=UpdModState}}
    end.

%% @private
do_fold(Fun, Acc0, Sender, ReqOpts, State=#state{async_folding=AsyncFolding,
                                                 mod=Mod,
                                                 modstate=ModState}) ->
    lager:info("Fold request received ReqOpts ~w", [ReqOpts]),
    {ok, Capabilities} = Mod:capabilities(ModState),
    Opts0 = maybe_enable_async_fold(AsyncFolding, Capabilities, ReqOpts),
    Opts = maybe_enable_iterator_refresh(Capabilities, Opts0),
    ModFolder = maybe_use_fold_heads(Capabilities, Opts, Mod),
    case ModFolder(Fun, Acc0, Opts, ModState) of
        {ok, Acc} ->
            {reply, Acc, State};
        {async, Work} ->
            FinishFun =
                fun(Acc) ->
                      riak_core_vnode:reply(Sender, Acc)
                end,
            {async, {fold, Work, FinishFun}, Sender, State};
        ER ->
            {reply, ER, State}
    end.

-spec maybe_use_fold_heads(list(), list(), atom()) -> fun().
%% @private
%% If the fold can potential service requests through headers of objects alone,
%% then the fold_heads function can be used on the backend if it suppports that
%% capability.
maybe_use_fold_heads(Capabilities, Opts, Mod) ->
    case lists:member(fold_heads, Opts) of
        true ->
            case lists:member(fold_heads, Capabilities) of
                true ->
                    fun Mod:fold_heads/4;
                false ->
                    fun Mod:fold_objects/4
            end;
        false ->
            fun Mod:fold_objects/4
    end.

fold_type_for_query(Query) ->
    %% @HACK
    %% Really this should be decided in the backend
    %% if there was a index_query fun.
    case riak_index:return_body(Query) of
        true -> fold_objects;
        false -> fold_keys
    end.

-spec maybe_enable_async_fold(boolean(), list(), list()) -> list().
maybe_enable_async_fold(AsyncFolding, Capabilities, Opts) ->
    AsyncBackend = lists:member(async_fold, Capabilities),
    options_for_folding_and_backend(Opts,
									AsyncFolding andalso AsyncBackend,
									async_fold).

-spec maybe_enable_snap_prefold(boolean(), list(), list()) -> list().
maybe_enable_snap_prefold(SnapFolding, Capabilities, Opts) ->
	SnapBackend = lists:member(snap_prefold, Capabilities),
    options_for_folding_and_backend(Opts,
									SnapFolding andalso SnapBackend,
									snap_prefold).

-spec options_for_folding_and_backend(list(),
										UseAsyncFolding :: boolean(),
										atom()) -> list().
options_for_folding_and_backend(Opts, true, async_fold) ->
    [async_fold | Opts];
options_for_folding_and_backend(Opts, true, snap_prefold) ->
    [snap_prefold | Opts];
options_for_folding_and_backend(Opts, false, _) ->
    Opts.


%% @private
maybe_enable_iterator_refresh(Capabilities, Opts) ->
    Refresh = app_helper:get_env(riak_kv, iterator_refresh, true),
    case Refresh andalso lists:member(iterator_refresh, Capabilities) of
        true ->
            Opts;
        false ->
            lists:keydelete(iterator_refresh, 1, Opts)
    end.

%% @private
maybe_support_head_requests(Capabilities) ->
    lists:member(head, Capabilities).

%% @private
do_get_vclocks(KeyList,_State=#state{mod=Mod,modstate=ModState}) ->
    [{BKey, do_get_vclock(BKey,Mod,ModState)} || BKey <- KeyList].
%% @private
do_get_vclock({Bucket, Key}, Mod, ModState) ->
    case do_get_object(Bucket, Key, Mod, ModState) of
        {error, not_found, _UpdModState} -> vclock:fresh();
        {ok, Obj, _UpdModState} -> riak_object:vclock(Obj)
    end.

%% @private
%% upon receipt of a handoff datum, there is no client FSM
do_diffobj_put({Bucket, Key}=BKey, DiffObj,
               StateData=#state{mod=Mod,
                                modstate=ModState,
                                idx=Idx,
                                update_hook=UpdateHook}) ->
    StartTS = os:timestamp(),
    {ok, Capabilities} = Mod:capabilities(Bucket, ModState),
    IndexBackend = lists:member(indexes, Capabilities),
    maybe_cache_evict(BKey, StateData),
    case do_get_object(Bucket, Key, Mod, ModState) of
        {error, not_found, _UpdModState} ->
            case IndexBackend of
                true ->
                    IndexSpecs = riak_object:index_specs(DiffObj);
                false ->
                    IndexSpecs = []
            end,
            {_, State2, DiffObj2} = maybe_new_actor_epoch(DiffObj, StateData),
            case encode_and_put(DiffObj2, Mod, Bucket, Key,
                                IndexSpecs, ModState, no_max_check) of
                {{ok, UpdModState}, EncodedVal} ->
                    aae_update(Bucket, Key, 
                                DiffObj2, confirmed_no_old_object, EncodedVal, 
                                StateData),
                    update_index_write_stats(IndexBackend, IndexSpecs),
                    update_vnode_stats(vnode_put, Idx, StartTS),
                    maybe_update(UpdateHook, {DiffObj, no_old_object}, handoff, Idx),
                    {ok, State2#state{modstate=UpdModState}};
                {{error, Reason, UpdModState}, _Val} ->
                    {error, Reason, State2#state{modstate=UpdModState}}
            end;
        {ok, OldObj, _UpdModState} ->
            %% Merge handoff values with the current - possibly
            %% discarding if out of date.
            {IsNewEpoch, ActorId, State2} = maybe_new_key_epoch(false, StateData, OldObj, DiffObj),
            case put_merge(false, false, OldObj, DiffObj, {IsNewEpoch, ActorId}, undefined) of
                {oldobj, _} ->
                    {ok, State2};
                {newobj, NewObj} ->
                    {ok, AMObj} = enforce_allow_mult(NewObj, OldObj, riak_core_bucket:get_bucket(Bucket)),
                    case IndexBackend of
                        true ->
                            IndexSpecs = riak_object:diff_index_specs(AMObj, OldObj);
                        false ->
                            IndexSpecs = []
                    end,
                    case encode_and_put(AMObj, Mod, Bucket, Key,
                                        IndexSpecs, ModState, no_max_check) of
                        {{ok, UpdModState}, EncodedVal} ->
                            aae_update(Bucket, Key, 
                                        AMObj, OldObj, EncodedVal, 
                                        StateData),
                            update_index_write_stats(IndexBackend, IndexSpecs),
                            update_vnode_stats(vnode_put, Idx, StartTS),
                            maybe_update(UpdateHook,
                                        {AMObj, maybe_old_object(OldObj)},
                                        handoff, Idx),
                            {ok, State2#state{modstate=UpdModState}};
                        {{error, Reason, UpdModState}, _Val} ->
                            {error, Reason, State2#state{modstate=UpdModState}}
                    end
            end
    end.

<<<<<<< HEAD

-spec aae_update(binary(), binary(),
                    riak_object:riak_object()|none|undefined|use_binary,
                    old_object(),
                    binary()|use_object, 
                        % cannot be use_object if object is use_binary
                    state()) -> ok.
%% @doc
%% Update both the AAE controller (tictac aae) and old school hashtree aae
%% if either or both are enabled.
aae_update(Bucket, Key, UpdObj, PrevObj, UpdObjBin, State) ->
    case State#state.hashtrees of 
        undefined ->
            ok;
        Trees ->
            RObj = 
                case UpdObj of 
                    use_binary ->
                        riak_object:from_binary(Bucket, Key, UpdObjBin);
                    _ ->
                        UpdObj
                end,
            update_hashtree(Bucket, Key, RObj, Trees)
    end,
    case {State#state.tictac_aae, PrevObj} of 
        {false, _} ->
            ok;
        {_, unchanged_no_old_object} ->
            ok;
        _ ->
            UpdClock = 
                case UpdObj of 
                    use_binary ->
                        {VC, _Sz, _Sc, _LMDs, _SibBin} = 
                            riak_object:summary_from_binary(UpdObjBin),
                        lists:usort(VC);
                    _ ->
                        get_clock(UpdObj)
                end,
            PrevClock = get_clock(PrevObj),
            IndexN = riak_kv_util:get_index_n({Bucket, Key}),
            ObjBin = 
                case UpdObjBin of 
                    use_object ->
                        riak_object:to_binary(v1, UpdObj);
                    _ ->
                        UpdObjBin
                end,
            aae_controller:aae_put(State#state.aae_controller, 
                                    IndexN, 
                                    Bucket, Key, 
                                    UpdClock, PrevClock, 
                                    ObjBin)
    end.


-spec aae_delete(binary(), binary(), old_object(), state()) -> ok.
%% @doc
%% Remove an item from the AAE store, where AAE has been enabled
aae_delete(Bucket, Key, PrevObj, State) ->
    case State#state.hashtrees of 
        undefined ->
            ok;
        Trees ->
            delete_from_hashtree(Bucket, Key, Trees)
    end,
    case State#state.tictac_aae of 
        false ->
            ok;
        true ->
            PrevClock = get_clock(PrevObj),
            IndexN = riak_kv_util:get_index_n({Bucket, Key}),
            aae_controller:aae_put(State#state.aae_controller, 
                                    IndexN, 
                                    Bucket, Key, 
                                    none, PrevClock, 
                                    <<>>)
    end.


-spec get_clock(old_object()) -> aae_controller:version_vector().
%% @doc
%% Get the vector clock from the object to pass to the aae_controller
get_clock(confirmed_no_old_object) ->
    none;
get_clock(assumed_no_old_object) ->
    none;
get_clock(unknown_no_old_object) ->
    undefined;
get_clock(Object) ->
    riak_object:vclock(Object).

-spec maybe_old_object(old_object()) -> hook_old_object().
%% @doc
%% Normalize different no_old_object cases back to no_old_object
maybe_old_object(confirmed_no_old_object) ->
    no_old_object;
maybe_old_object(assumed_no_old_object) ->
    no_old_object;
maybe_old_object(unchanged_no_old_object) ->
    no_old_object;
maybe_old_object(unknown_no_old_object) ->
    no_old_object;
maybe_old_object(OldObject) ->
    OldObject.


-spec update_hashtree(binary(), binary(), riak_object:riak_object(), pid()) 
                                                                        -> ok.
%% @doc
%% Update hashtree based AAE when enabled.
%% Note that this requires an object copy - the object has been converted from
%% a binary before being sent to another pid.  Also, all information on the 
%% object is ignored other than that necessary to hash the object.  There is 
%% scope for greater efficiency here, even without moving to Tictac AAE
update_hashtree(Bucket, Key, RObj, Trees) ->
=======
-spec update_hashtree(binary(), binary(),
                      riak_object:riak_object() | binary(),
                      state()) -> ok.
update_hashtree(_Bucket, _Key, _RObj, #state{hashtrees=undefined}) ->
    ok;
update_hashtree(Bucket, Key, BinObj, State) when is_binary(BinObj) ->
    RObj = riak_object:from_binary(Bucket, Key, BinObj),
    update_hashtree(Bucket, Key, RObj, State);
update_hashtree(Bucket, Key, RObj, #state{hashtrees=Trees}=State) ->
>>>>>>> 3d5b7428
    Items = [{object, {Bucket, Key}, RObj}],
    case riak_object:has_expire_time(RObj) of
        false ->
            case get_hashtree_token() of
                true ->
                    riak_kv_index_hashtree:async_insert(Items, [], Trees),
                    ok;
                false ->
                    riak_kv_index_hashtree:insert(Items, [], Trees),
                    put(hashtree_tokens, max_hashtree_tokens()),
                    ok
            end;
        _->
            delete_from_hashtree(Bucket, Key, State)
    end.


-spec delete_from_hashtree(binary(), binary(), pid()) -> ok.
%% @doc
%% Remove an object from the hashtree based AAE
delete_from_hashtree(Bucket, Key, Trees)->
    Items = [{object, {Bucket, Key}}],
    case get_hashtree_token() of
        true ->
            riak_kv_index_hashtree:async_delete(Items, Trees),
            ok;
        false ->
            riak_kv_index_hashtree:delete(Items, Trees),
            put(hashtree_tokens, max_hashtree_tokens()),
            ok
    end.

get_hashtree_token() ->
    Tokens = get(hashtree_tokens),
    case Tokens of
        undefined ->
            put(hashtree_tokens, max_hashtree_tokens() - 1),
            true;
        N when N > 0 ->
            put(hashtree_tokens, Tokens - 1),
            true;
        _ ->
            false
    end.

-spec max_hashtree_tokens() -> pos_integer().
max_hashtree_tokens() ->
    app_helper:get_env(riak_kv,
                       anti_entropy_max_async,
                       ?DEFAULT_HASHTREE_TOKENS).

%% @private Get the vnodeid, assigning and storing if necessary.  Also
%% get the current op counter, using the (new?) threshold to assign
%% and store a new leased counter if needed. NOTE: this is different
%% to the previous function, as it will now _always_ store a new
%% status to disk as it will grab a new lease.
%%
%%  @TODO document the need for, and invariants of the counter
-spec get_vnodeid_and_counter(pid(), non_neg_integer(), boolean()) ->
                                     {ok, {vnodeid(), #counter_state{}}} |
                                     {error, Reason::term()}.
get_vnodeid_and_counter(StatusMgr, CounterLeaseSize, UseEpochCounter) ->
    {ok, {VId, Counter, Lease}} = riak_kv_vnode_status_mgr:get_vnodeid_and_counter(StatusMgr, CounterLeaseSize),
    {ok, {VId, #counter_state{cnt=Counter, lease=Lease, lease_size=CounterLeaseSize, use=UseEpochCounter}}}.

%% Clear the vnodeid - returns {ok, cleared}
clear_vnodeid(StatusMgr) ->
    riak_kv_vnode_status_mgr:clear_vnodeid(StatusMgr).

%% @private
wait_for_vnode_status_results([], _ReqId, Acc) ->
    Acc;
wait_for_vnode_status_results(PrefLists, ReqId, Acc) ->
    receive
        {ReqId, {vnode_status, Index, Status}} ->
            UpdPrefLists = proplists:delete(Index, PrefLists),
            wait_for_vnode_status_results(UpdPrefLists,
                                          ReqId,
                                          [{Index, Status} | Acc]);
         _ ->
            wait_for_vnode_status_results(PrefLists, ReqId, Acc)
    end.

%% @private
-spec update_vnode_stats(vnode_get | vnode_put | vnode_head, 
                            partition(), erlang:timestamp()) ->
                                ok.
update_vnode_stats(Op, Idx, StartTS) ->
    ok = riak_kv_stat:update({Op, Idx, timer:now_diff( os:timestamp(), StartTS)}).

%% @private
update_index_write_stats(false, _IndexSpecs) ->
    ok;
update_index_write_stats(true, IndexSpecs) ->
    {Added, Removed} = count_index_specs(IndexSpecs),
    ok = riak_kv_stat:update({vnode_index_write, Added, Removed}).

%% @private
update_index_delete_stats(IndexSpecs) ->
    {_Added, Removed} = count_index_specs(IndexSpecs),
    ok = riak_kv_stat:update({vnode_index_delete, Removed}).

%% @private
%% @doc Given a list of index specs, return the number to add and
%% remove.
count_index_specs(IndexSpecs) ->
    %% Count index specs...
    F = fun({add, _, _}, {AddAcc, RemoveAcc}) ->
                {AddAcc + 1, RemoveAcc};
           ({remove, _, _}, {AddAcc, RemoveAcc}) ->
                {AddAcc, RemoveAcc + 1}
        end,
    lists:foldl(F, {0, 0}, IndexSpecs).


nval_map(Ring) ->
    riak_core_bucket:bucket_nval_map(Ring).

%% @private
object_info({Bucket, _Key}=BKey) ->
    Hash = riak_core_util:chash_key(BKey),
    {Bucket, Hash}.

%% @private
%% Encoding and decoding selection:

handoff_data_encoding_method() ->
    riak_core_capability:get({riak_kv, handoff_data_encoding}, encode_zlib).

%% Decode a binary object. Assumes data is in new format, legacy no longer 
%% format supported
decode_binary_object(BinaryObject) ->
    {encode_raw, BinObj} = binary_to_term(BinaryObject),
    {B, K, Val} = BinObj,
    BKey = {B, K},
    {BKey, Val}.

encode_binary_object(Bucket, Key, Value) ->
    encode_raw = handoff_data_encoding_method(),
    EncodedObject = { Bucket, Key, iolist_to_binary(Value) },
    return_encoded_binary_object(encode_raw, EncodedObject).

%% Return objects in a consistent form:
return_encoded_binary_object(Method, EncodedObject) ->
    term_to_binary({ Method, EncodedObject }).

-spec encode_and_put(
      Obj::riak_object:riak_object(), Mod::term(), Bucket::riak_object:bucket(),
      Key::riak_object:key(), IndexSpecs::list(), ModState::term(),
       MaxCheckFlag::no_max_check | do_max_check) ->
           {{ok, UpdModState::term()}, EncodedObj::binary()} |
           {{error, Reason::term(), UpdModState::term()}, EncodedObj::binary()}.

encode_and_put(Obj, Mod, Bucket, Key, IndexSpecs, ModState, MaxCheckFlag) ->
    DoMaxCheck = MaxCheckFlag == do_max_check,
    NumSiblings = riak_object:value_count(Obj),
    case DoMaxCheck andalso
         NumSiblings > app_helper:get_env(riak_kv, max_siblings) of
        true ->
            lager:error("Put failure: too many siblings for object ~p/~p (~p)",
                        [Bucket, Key, NumSiblings]),
            {{error, {too_many_siblings, NumSiblings}, ModState},
             undefined};
        false ->
            case NumSiblings > app_helper:get_env(riak_kv, warn_siblings) of
                true ->
                    lager:warning("Too many siblings for object ~p/~p (~p)",
                                  [Bucket, Key, NumSiblings]);
                false ->
                    ok
            end,
            encode_and_put_no_sib_check(Obj, Mod, Bucket, Key, IndexSpecs,
                                        ModState, MaxCheckFlag)
    end.

encode_and_put_no_sib_check(Obj, Mod, Bucket, Key, IndexSpecs, ModState,
                            MaxCheckFlag) ->
    DoMaxCheck = MaxCheckFlag == do_max_check,
    case uses_r_object(Mod, ModState, Bucket) of
        true ->
            %% Non binary returning backends will have to handle size warnings
            %% and errors themselves.
            Mod:put_object(Bucket, Key, IndexSpecs, Obj, ModState);
        false ->
            ObjFmt = object_format(Mod, ModState),
            EncodedVal = riak_object:to_binary(ObjFmt, Obj),
            BinSize = size(EncodedVal),
            %% Report or fail on large objects
            case DoMaxCheck andalso
                 BinSize > app_helper:get_env(riak_kv, max_object_size) of
                true ->
                    lager:error("Put failure: object too large to write ~p/~p ~p bytes",
                                [Bucket, Key, BinSize]),
                    {{error, {too_large, BinSize}, ModState},
                     EncodedVal};
                false ->
                    WarnSize = app_helper:get_env(riak_kv, warn_object_size),
                    case BinSize > WarnSize of
                       true ->
                            lager:warning("Writing very large object " ++
                                          "(~p bytes) to ~p/~p",
                                          [BinSize, Bucket, Key]);
                        false ->
                            ok
                    end,
                    TstampExpire = riak_object:has_expire_time(Obj),
                    PutRet = maybe_put_with_expire_time(Bucket, Key, IndexSpecs, 
                                EncodedVal, Mod, ModState, TstampExpire),
                    {PutRet, EncodedVal}
            end
    end.

maybe_put_with_expire_time(Bucket, Key, IndexSpecs, EncodedVal, Mod, ModState, false) ->
    Mod:put(Bucket, Key, IndexSpecs, EncodedVal, ModState);
maybe_put_with_expire_time(Bucket, Key, IndexSpecs, EncodedVal, Mod, ModState, TstampExpire) ->
    Mod:put(Bucket, Key, IndexSpecs, EncodedVal, TstampExpire, ModState).

uses_r_object(Mod, ModState, Bucket) ->
    {ok, Capabilities} = Mod:capabilities(Bucket, ModState),
    lists:member(uses_r_object, Capabilities).

object_format(Mod, ModState) ->
    {ok, Capabilities} = Mod:capabilities(ModState),
    case lists:member(always_v1obj, Capabilities) of
        true ->
            v1;
        false ->
            riak_core_capability:get({riak_kv, object_format}, v0)
    end.

sanitize_bkey({{<<"default">>, B}, K}) ->
    {B, K};
sanitize_bkey(BKey) ->
    BKey.

%% @private
%% @doc Unless skipping the background manager, try to acquire the per-vnode lock.
%%      Sets our task meta-data in the lock as 'handoff', which is useful for
%%      seeing what's holding the lock via @link riak_core_background_mgr:ps/0.
-spec maybe_get_vnode_lock(SrcPartition::integer(), pid()) -> ok | max_concurrency.
maybe_get_vnode_lock(SrcPartition, Pid) ->
    case riak_core_bg_manager:use_bg_mgr(riak_kv, handoff_use_background_manager) of
        true  ->
            Lock = ?KV_VNODE_LOCK(SrcPartition),
            case riak_core_bg_manager:get_lock(Lock, Pid, [{task, handoff}]) of
                {ok, _Ref} -> ok;
                max_concurrency -> max_concurrency
            end;
        false ->
            ok
    end.

%% @private
%% @doc Query the application environment for 'vnode_lock_concurrency', and
%%      if it's an integer, use it to set the maximum vnode lock concurrency
%%      for Idx. If the background manager is not available yet, schedule a
%%      retry for later. If the application environment variable
%%      'riak_core/use_background_manager' is false, this code just
%%      returns ok without registering.
try_set_vnode_lock_limit(Idx) ->
    %% By default, register per-vnode concurrency limit "lock" with 1 so that only a
    %% single participating subsystem can run a vnode fold at a time. Participation is
    %% voluntary :-)
    Concurrency = case app_helper:get_env(riak_kv, vnode_lock_concurrency, 1) of
                      N when is_integer(N) -> N;
                      _NotNumber -> 1
                  end,
    try_set_concurrency_limit(?KV_VNODE_LOCK(Idx), Concurrency).

try_set_concurrency_limit(Lock, Limit) ->
    try_set_concurrency_limit(Lock, Limit, riak_core_bg_manager:use_bg_mgr()).

try_set_concurrency_limit(_Lock, _Limit, false) ->
    %% skip background manager
    ok;
try_set_concurrency_limit(Lock, Limit, true) ->
    %% this is ok to do more than once
    case riak_core_bg_manager:set_concurrency_limit(Lock, Limit) of
        unregistered ->
            %% not ready yet, try again later
            lager:debug("Background manager unavailable. Will try to set: ~p later.", [Lock]),
            erlang:send_after(250, ?MODULE, {set_concurrency_limit, Lock, Limit});
        _ ->
            lager:debug("Registered lock: ~p", [Lock]),
            ok
    end.

maybe_check_md_cache(Table, BKey) ->
    case Table of
        undefined ->
            {undefined, undefined};
        _ ->
            case ets:lookup(Table, BKey) of
                [{_TS, BKey, MD}] ->
                    MD;
                [] ->
                    {undefined, undefined}
            end
    end.

%% Function to return the clock of the object to be updated as well as the
%% index data.  If the clock is dominated by that of the new object then a
%% backend GET can be avoided.
%%
%% The clock can either come from the cache (which it won't do as this is by
%% default disabled), or from a head request if the Module has the head
%% capability.
%%
%% Should return {undefined, undefined} if there is no cache to be used or
%% {not_found, undefined} if the lack of object has been confirmed, or
%% {VClock, IndexData} if the result is found
maybefetch_clock_and_indexdata(Table, {BT, _K} = BKey,
                                Mod, ModState, Coord, IsSearchable) ->
    CacheResult = maybe_check_md_cache(Table, BKey),
    case CacheResult of
        {undefined, undefined} ->
            {ok, Capabilities} = Mod:capabilities(BT, ModState),
            CanGetHead = maybe_support_head_requests(Capabilities)
                            andalso (not IsSearchable)
                            andalso (not Coord),
                % If the bucket is searchable won't use the cache bits anyway
            case CanGetHead of
                true ->
                    {Bucket, Key} = sanitize_bkey(BKey),
                    case do_head_binary(Bucket, Key, Mod, ModState) of
                        {error, not_found, _UpdModState} ->
                            {not_found, undefined};
                        {ok, OldObjBin, _UpdModState} ->
                            TheOldObj = riak_object:from_binary(Bucket,
                                                                Key,
                                                                OldObjBin),
                            VClock = riak_object:vclock(TheOldObj),
                            IndexData = riak_object:index_data(TheOldObj),
                            {VClock, IndexData}
                    end;
                _ ->
                    CacheResult
            end;
        _ ->
            CacheResult
    end.


maybe_cache_object(BKey, Obj, #state{md_cache = MDCache,
                                     md_cache_size = MDCacheSize}) ->
    case MDCache of
        undefined ->
            ok;
        _ ->
            VClock = riak_object:vclock(Obj),
            IndexData = riak_object:index_data(Obj),
            insert_md_cache(MDCache, MDCacheSize, BKey, {VClock, IndexData})
    end.

maybe_cache_evict(BKey, #state{md_cache = MDCache}) ->
    case MDCache of
        undefined ->
            ok;
        _ ->
            ets:delete(MDCache, BKey)
    end.

insert_md_cache(Table, MaxSize, BKey, MD) ->
    TS = os:timestamp(),
    case ets:insert(Table, {TS, BKey, MD}) of
        true ->
            Size = ets:info(Table, memory),
            case Size > MaxSize of
                true ->
                    trim_md_cache(Table, MaxSize);
                false ->
                    ok
            end
    end.

trim_md_cache(Table, MaxSize) ->
    Oldest = ets:first(Table),
    case Oldest of
        '$end_of_table' ->
            ok;
        BKey ->
            ets:delete(Table, BKey),
            Size = ets:info(Table, memory),
            case Size > MaxSize of
                true ->
                    trim_md_cache(Table, MaxSize);
                false ->
                    ok
            end
    end.

new_md_cache(VId) ->
    MDCacheName = list_to_atom(?MD_CACHE_BASE ++ integer_to_list(binary:decode_unsigned(VId))),
    %% ordered set to make sure that the first key is the oldest
    %% term format is {TimeStamp, Key, ValueTuple}
    ets:new(MDCacheName, [ordered_set, {keypos,2}]).

%% @private increment the per vnode coordinating put counter,
%% flushing/leasing if needed
-spec update_counter(state()) -> state().
update_counter(State=#state{counter=CounterState}) ->
    #counter_state{cnt=Counter0} = CounterState,
    Counter = Counter0 +  1,
    maybe_lease_counter(State#state{counter=CounterState#counter_state{cnt=Counter}}).


%% @private we can never use a counter that is greater or equal to the
%% one fsynced to disk. If the incremented counter is == to the
%% current Lease, we must block until the new Lease is stored. If the
%% current counter is 80% through the current lease, and we have not
%% asked for a new lease, ask for one.  If we're less than 80% through
%% the lease, do nothing.  If not yet blocking(equal) and we already
%% asked for a new lease, do nothing.
maybe_lease_counter(#state{vnodeid=VId, counter=#counter_state{cnt=Cnt, lease=Lease}})
  when Cnt > Lease ->
    %% Holy broken invariant. Log and crash.
    lager:error("Broken invariant, epoch counter ~p greater than lease ~p for vnode ~p. Crashing.",
                [Cnt, Lease, VId]),
    exit(epoch_counter_invariant_broken);
maybe_lease_counter(State=#state{counter=#counter_state{cnt=Lease, lease=Lease,
                                                        leasing=true}}) ->
    %% Block until we get a new lease, or crash the vnode
    {ok, NewState} = blocking_lease_counter(State),
    NewState;
maybe_lease_counter(State=#state{counter=#counter_state{leasing=true}}) ->
    %% not yet at the blocking stage, waiting on a lease
    State;
maybe_lease_counter(State) ->
    #state{status_mgr_pid=MgrPid, counter=CS=#counter_state{cnt=Cnt, lease=Lease,
                                                            lease_size=LeaseSize}} = State,
    %% @TODO (rdb) configurable??
    %% has more than 80% of the lease been used?
    CS2 = if (Lease - Cnt) =< 0.2 * LeaseSize  ->
                  ok = riak_kv_vnode_status_mgr:lease_counter(MgrPid, LeaseSize),
                  CS#counter_state{leasing=true};
             ?ELSE ->
                  CS
          end,
    State#state{counter=CS2}.

%% @private by now, we have to be waiting for a lease, or an exit,
%% from the mgr. Block until we receive a lease. If we get an exit,
%% retry a number of times. If we get neither in a reasonable time,
%% return an error.
-spec blocking_lease_counter(#state{}) ->
                                    {ok, #state{}} |
                                    counter_lease_error().
blocking_lease_counter(State) ->
    {MaxErrs, MaxTime} = get_counter_wait_values(),
    blocking_lease_counter(State, {0, MaxErrs, MaxTime}).

-spec blocking_lease_counter(#state{}, {Errors :: non_neg_integer(),
                                        MaxErrors :: non_neg_integer(),
                                        TimeRemainingMillis :: non_neg_integer()}
                            ) ->
                                    {ok, #state{}} |
                                    counter_lease_error().
blocking_lease_counter(_State, {MaxErrs, MaxErrs, _MaxTime}) ->
    {error, counter_lease_max_errors};
blocking_lease_counter(State, {ErrCnt, MaxErrors, MaxTime}) ->
    #state{idx=Index, vnodeid=VId, status_mgr_pid=Pid, counter=CounterState} = State,
    #counter_state{lease_size=LeaseSize, use=UseEpochCounter} = CounterState,
    Start = os:timestamp(),
    receive
        {'EXIT', Pid, Reason} ->
            lager:error("Failed to lease counter for ~p : ~p", [Index, Reason]),
            {ok, NewPid} = riak_kv_vnode_status_mgr:start_link(self(), Index, UseEpochCounter),
            ok = riak_kv_vnode_status_mgr:lease_counter(NewPid, LeaseSize),
            NewState = State#state{status_mgr_pid=NewPid},
            Elapsed = timer:now_diff(os:timestamp(), Start),
            blocking_lease_counter(NewState, {ErrCnt+1, MaxErrors, MaxTime - Elapsed});
        {counter_lease, {Pid, VId, NewLease}} ->
            NewCS = CounterState#counter_state{lease=NewLease, leasing=false},
            {ok, State#state{counter=NewCS}};
        {counter_lease, {Pid, NewVId, NewLease}} ->
            lager:info("New Vnode id for ~p. Epoch counter rolled over.", [Index]),
            NewCS = CounterState#counter_state{lease=NewLease, leasing=false, cnt=1},
            {ok, State#state{vnodeid=NewVId, counter=NewCS}}
    after
        MaxTime ->
            {error, counter_lease_timeout}
    end.

%% @private get the configured values for blocking waiting on
%% lease/ID. Ensure that non invalid values come in.
-spec get_counter_wait_values() ->
                                     {MaxErrors :: non_neg_integer(),
                                      MaxTime :: non_neg_integer()}.
get_counter_wait_values() ->
    MaxErrors = non_neg_env(riak_kv, counter_lease_errors, ?DEFAULT_CNTR_LEASE_ERRS),
    MaxTime = non_neg_env(riak_kv, counter_lease_timeout, ?DEFAULT_CNTR_LEASE_TO),
    {MaxErrors, MaxTime}.

%% @private we don't want to crash riak because of a dodgy config
%% value, and by this point, cuttlefish be praised, we should have
%% sane values. However, if not, ignore negative values for timeout
%% and max errors, use the defaults, and log the insanity. Note this
%% expects the macro configured defaults to be positive integers!
-spec non_neg_env(atom(), atom(), pos_integer()) -> pos_integer().
non_neg_env(App, EnvVar, Default) when is_integer(Default),
                                       Default > 0 ->
    case app_helper:get_env(App, EnvVar, Default) of
        N when is_integer(N),
               N > 0 ->
            N;
        X ->
            lager:warning("Non-integer/Negative integer ~p for vnode counter config ~p."
                          " Using default ~p",
                          [X, EnvVar, Default]),
            Default
    end.

%% @private if for _whatever_ reason, a local read of an object
%% returns `notfound' and the incoming object contains this vnode's
%% actor ID in a vclock entry, we need to add a new epoch actor entry
%% to the vclock, so that the next time this actor coordinates a put
%% on the object it creates a frontier event. NOTE that we only use
%% function this on non-coordinating local notfound puts (so
%% replication, read repair, handoff etc) The coordinating path is a
%% little different (see maybe_new_key_epoch/4) This function is
%% called only when the local read returns `notfound', hence only a an
%% `IncomingObject' argument.
-spec maybe_new_actor_epoch(IncomingObject::riak_object:riak_object(), State::#state{}) ->
                                   {EpochId :: binary(),
                                    State::#state{},
                                    Object::riak_object:riak_object()}.
maybe_new_actor_epoch(IncomingObject, State=#state{counter=#counter_state{use=false}, vnodeid=VId}) ->
    %% why would you risk this??
    {VId, State, IncomingObject};
maybe_new_actor_epoch(IncomingObject, State=#state{vnodeid=VId}) ->
    case highest_actor(VId, IncomingObject) of
        {VId, 0, 0} ->
            %% This actor has not acted on this object
            {VId, State, IncomingObject};
        {_InId, InEpoch, InCntr} ->
            log_key_amnesia(VId, IncomingObject, InEpoch, InCntr),
            {EpochActor, State2} = new_key_epoch(State),
            Obj2 = riak_object:new_actor_epoch(IncomingObject, EpochActor),
            {EpochActor, State2, Obj2}
    end.

%% @private to keep put_merge/6 side effect free (as it is exported
%% for testing) introspect the state and local/incoming objects and
%% return the actor ID for a put, and possibly updated state. NOTE
%% side effects, in that the vnode status on disk can change.
%% Why might we need a new key epoch?
%% 1. local not found (handled in prepare_put/3
%% 2. local found, but never acted on this key before (or don't remember it!)
%% 3. local found, local acted, but incoming has greater count or actor epoch
%%    This one is tricky, since it indicates some byzantine failure somewhere.
-spec maybe_new_key_epoch(Coord::boolean(), State::#state{},
                          LocalObject::riak_object:riak_object() | undefined,
                          IncomingObject::riak_object:riak_object()) ->
                                 {NewEpoch::boolean(), ActorId:: binary(), #state{}}.
maybe_new_key_epoch(_Coord, State=#state{counter=#counter_state{use=false}, vnodeid=VId}, _, _) ->
    %% Per-Key-Epochs is off, use the base vnodeid
    {false, VId, State};
maybe_new_key_epoch(_Coord=true, State, undefined, _IncomingObj) ->
    %% Coordinating, and local not found always means new key epoch
    {ActorId, State2} = new_key_epoch(State),
    {true, ActorId, State2};
maybe_new_key_epoch(_Coord, State, LocalObj, IncomingObj) ->
    %% Either coordinating and local found, or not coordinating with
    %% local found. If local notfound then maybe_new_actor_epoch will
    %% be called instead.
    #state{vnodeid=VId} = State,
    {LocalId, LocalEpoch, LocalCntr} = highest_actor(VId, LocalObj),
    {_InId, InEpoch, InCntr} = highest_actor(VId, IncomingObj),

    case is_local_amnesia(InEpoch, LocalEpoch, InCntr, LocalCntr) of
        true ->
            %% some local amnesia, new epoch.
            log_key_amnesia(VId, IncomingObj, InEpoch, InCntr, LocalEpoch, LocalCntr),
            {ActorId, State2} = new_key_epoch(State),
            {true, ActorId, State2};
        false ->
            %% just use local id
            %% Return the highest local epoch ID for this
            %% key. This may be the pre-epoch ID (i.e. no
            %% epoch), which is good, no reason to force a new
            %% epoch on all old keys.
            {false, LocalId, State}
    end.

%% @private detects local amnesis by comparing incoming VV actor entry
%% epoch and counter with local value. returns true if the incoming
%% entry is greate than the local one.
-spec is_local_amnesia(non_neg_integer(), non_neg_integer(),
                       non_neg_integer(), non_neg_integer()) -> boolean().
is_local_amnesia(InEpoch, LocalEpoch, _InCnt, _LocalCnt) when InEpoch > LocalEpoch ->
    true;
is_local_amnesia(Epoch, Epoch, InCnt, LocalCnt) when InCnt > LocalCnt ->
    true;
is_local_amnesia(_, _, _, _) ->
    %% local epoch is greater, or epochs equal and local not smaller
    %% than incoming
    false.

%% @private @see maybe_new_key_epoch, maybe_new_actor_epoch
-spec log_key_amnesia(Actor::binary(), Obj::riak_object:riak_object(),
                       InEpoch::non_neg_integer(), InCntr::non_neg_integer()) ->
                              ok.
log_key_amnesia(VId, Obj, InEpoch, InCntr) ->
    log_key_amnesia(VId, Obj, InEpoch, InCntr, 0, 0).

log_key_amnesia(VId, Obj, InEpoch, InCntr, LocalEpoch, LocalCntr) ->
    B = riak_object:bucket(Obj),
    K = riak_object:key(Obj),

    lager:warning("Inbound clock entry for ~p in ~p/~p greater than local." ++
                      "Epochs: {In:~p Local:~p}. Counters: {In:~p Local:~p}.",
                  [VId, B, K, InEpoch, LocalEpoch, InCntr, LocalCntr]).

%% @private generate an epoch actor, and update the vnode state.
-spec new_key_epoch(#state{}) -> {EpochActor :: binary(), #state{}}.
new_key_epoch(State=#state{counter=#counter_state{use=true}}) ->
    NewState=#state{counter=#counter_state{cnt=Cntr}, vnodeid=VId} = update_counter(State),
    EpochId = key_epoch_actor(VId, Cntr),
    {EpochId, NewState}.

%% @private generate a new epoch ID for a key
-spec key_epoch_actor(vnodeid(), pos_integer()) -> binary().
key_epoch_actor(ActorBin, Cntr) ->
    <<ActorBin/binary, Cntr:32/integer>>.

%% @private highest actor is the latest/greatest epoch actor for a
%% key. It is the actor we want to increment for a new event, if we
%% are not starting a new epoch for the key.  Must work with
%% non-epochal and epochal actors.  The return tuple is `{ActorId,
%% Epoch, Counter}' where `ActorId' is the highest ID starting with
%% `ActorBase' that has acted on this key. `KeyEpoch' is the highest
%% epoch for the `ActorBase'. `Counter' is the greatest event seen by
%% the `VnodeId'.
-spec highest_actor(binary(), riak_object:riak_object()) ->
    {ActorId :: binary(),
     KeyEpoch :: non_neg_integer(),
     Counter :: non_neg_integer()}.
highest_actor(ActorBase, undefined) ->
    {ActorBase, 0, 0};
highest_actor(ActorBase, Obj) ->
    ActorSize = size(ActorBase),
    Actors = riak_object:all_actors(Obj),

    {Actor, Epoch} = lists:foldl(fun(Actor, {HighestActor, HighestEpoch}) ->
                                         case Actor of
                                             <<ActorBase:ActorSize/binary, Epoch:32/integer>>
                                               when Epoch > HighestEpoch ->
                                                 {Actor, Epoch};
                                             %% Since an actor without
                                             %% an epoch is lower than
                                             %% an actor with one,
                                             %% this means in the
                                             %% unmatched case, `undefined'
                                             %% through as the highest
                                             %% actor, and the epoch
                                             %% (of zero) passes
                                             %% through too.
                                             _ ->  {HighestActor, HighestEpoch}
                                         end
                                 end,
                                 {ActorBase, 0},
                                 Actors),
    %% get the greatest event for the highest/latest actor
    {Actor, Epoch, riak_object:actor_counter(Actor, Obj)}.

%%
%% Technical note:  The index_module configuration parameter should contain
%% a module name which must implement the following functions:
%%
%%     - index(object_pair(), write_reason(), p()) -> ok.
%%     - index_binary(bucket(), key(), binary(), write_reason(), p()) -> ok.
%%     - is_searchable(riak_kv_bucket:props()) -> boolean().
%%
%% The indexing module will be called on puts, deletes, handoff, and
%% anti-entropy activity.  In the case of puts, if an object is being over-written,
%% the old object will be passed as the second parameter in the object pair.
%% The indexing module may use this old object to optimize the update (e.g.,
%% to handle the special case of sibling writes, which may not map directly to
%% Riak puts).
%%
%% NB. Currently, yokozuna is the only repository that currently
%% implements this behavior.  C.f., Yokozuna cuttlefish schema, to see
%% where this configuration is implicitly set.
%%

-spec update_hook()-> update_hook().
update_hook() ->
    app_helper:get_env(riak_kv, update_hook).

-spec maybe_update(update_hook(),
                    riak_kv_update_hook:object_pair(),
                    riak_kv_update_hook:update_reason(),
                    riak_kv_update_hook:partition()) -> ok.
maybe_update(undefined, _RObjPair, _Reason, _Idx) ->
    ok;
maybe_update(UpdateHook, RObjPair, Reason, Idx) ->
    UpdateHook:update(RObjPair, Reason, Idx).

-spec maybe_update_binary(update_hook(),
                            riak_core_bucket:bucket(),
                            riak_object:key(),
                            binary(),
                            riak_kv_update_hook:update_reason(),
                            riak_kv_update_hook:partition()) -> ok.
maybe_update_binary(undefined, _Bucket, _Key, _Binary, _Reason, _Idx) ->
    ok;
maybe_update_binary(UpdateHook, Bucket, Key, Binary, Reason, Idx) ->
    UpdateHook:update_binary(Bucket, Key, Binary, Reason, Idx).

-spec maybe_requires_existing_object(update_hook(),
                                        riak_kv_bucket:props()) -> boolean().
maybe_requires_existing_object(undefined, _BProps) ->
    false;
maybe_requires_existing_object(UpdateHook, BProps) ->
    UpdateHook:requires_existing_object(BProps).

-spec maybe_should_handoff(update_hook(),
                            riak_kv_update_hook:handoff_dest()) -> boolean().
maybe_should_handoff(undefined, _HandoffDest) ->
    true;
maybe_should_handoff(UpdateHook, HandoffDest) ->
    UpdateHook:should_handoff(HandoffDest).

-ifdef(TEST).

-define(MGR, riak_kv_vnode_status_mgr).
-define(MAX_INT, 4294967295).
-define(DATA_DIR, riak_kv_test_util:get_test_dir("riak_kv_vnode_blocking_test")).

blocking_setup() ->
    application:set_env(riak_core, platform_data_dir, ?DATA_DIR),
    (catch file:delete(?DATA_DIR ++ "/kv_vnode/0")).

blocking_teardown() ->
    application:unset_env(riak_core, platform_data_dir),
    (catch file:delete(?DATA_DIR ++ "/kv_vnode/0")).

%% @private test the vnode and vnode mgr interaction NOTE: sets up and
%% tearsdown inside the test, the mgr needs the pid of the test
%% process to send messages. @TODO(rdb) find a better way
blocking_test_() ->
    {setup, fun() -> blocking_setup() end,
     fun(_) -> blocking_teardown() end,
     {spawn, [{"Blocking",
               fun() ->
                       {ok, Pid} = ?MGR:start_link(self(), 0, true),
                       {ok, {VId, CounterState}} = get_vnodeid_and_counter(Pid, 100, true),
                       #counter_state{cnt=Cnt, lease=Leased, lease_size=LS, leasing=L} = CounterState,
                       ?assertEqual(0, Cnt),
                       ?assertEqual(100, Leased),
                       ?assertEqual(100, LS),
                       ?assertEqual(false, L),
                       State = #state{vnodeid=VId, status_mgr_pid=Pid, counter=CounterState},
                       S2=#state{counter=#counter_state{leasing=L2, cnt=C2}} = update_counter(State),
                       ?assertEqual(false, L2),
                       ?assertEqual(1, C2),
                       S3 = lists:foldl(fun(_, S) ->
                                                update_counter(S)
                                        end,
                                        S2,
                                        lists:seq(1, 98)),
                       #state{counter=#counter_state{leasing=L3, cnt=C3}} = S3,
                       ?assertEqual(true, L3),
                       ?assertEqual(99, C3),
                       S4 = update_counter(S3),
                       #state{counter=#counter_state{lease=Leased2, leasing=L4, cnt=C4}} = S4,
                       ?assertEqual(false, L4),
                       ?assertEqual(100, C4),
                       ?assertEqual(200, Leased2),
                       {ok, cleared} = ?MGR:clear_vnodeid(Pid),
                       ok = ?MGR:stop(Pid)
               end}
             ]
     }
    }.

%% @private tests that the counter rolls over to 1 when a new vnode id
%% is assigned
rollover_test_() ->
    {setup, fun() -> (catch file:delete("undefined/kv_vnode/0")) end,
     fun(_) ->
             file:delete("undefined/kv_vnode/0") end,
     {spawn, [{"Rollover",
               fun() ->
                       {ok, Pid} = ?MGR:start_link(self(), 0, true),
                       {ok, {VId, CounterState}} = get_vnodeid_and_counter(Pid, ?MAX_INT, true),
                       #counter_state{cnt=Cnt, lease=Leased, lease_size=LS, leasing=L} = CounterState,
                       ?assertEqual(0, Cnt),
                       ?assertEqual((?MAX_INT), Leased),
                       ?assertEqual((?MAX_INT), LS),
                       ?assertEqual(false, L),
                       %% fiddle the counter to the max int size-2
                       State = #state{vnodeid=VId, status_mgr_pid=Pid, counter=CounterState#counter_state{cnt=(?MAX_INT-2)}},
                       S2=#state{counter=#counter_state{leasing=L2, cnt=C2}} = update_counter(State),
                       ?assertEqual(true, L2),
                       ?assertEqual((?MAX_INT-1), C2),
                       %% Vnode ID should roll over, and counter reset
                       #state{vnodeid=VId2, counter=#counter_state{leasing=L3, cnt=C3}} = update_counter(S2),

                       ?assert(VId /= VId2),
                       ?assertEqual(false, L3),
                       ?assertEqual(1, C3),

                       {ok, cleared} = ?MGR:clear_vnodeid(Pid),
                       ok = ?MGR:stop(Pid)
               end}
             ]}
    }.

always_v1_test() ->
    % Confirm that the leveled backend will always be a v1 object
    ObjFmt = object_format(riak_kv_leveled_backend, undefined),
    ?assertEqual(v1, ObjFmt).

-endif.<|MERGE_RESOLUTION|>--- conflicted
+++ resolved
@@ -2045,7 +2045,6 @@
     end,
     {ok, State#state{modstate=UpdModState,vnodeid=undefined,hashtrees=undefined}}.
 
-<<<<<<< HEAD
 terminate(_Reason, #state{idx=Idx, 
                             mod=Mod, modstate=ModState, 
                             hashtrees=Trees, 
@@ -2065,15 +2064,6 @@
             %% to disk causing the hashtree to be closed dirty.
             riak_kv_index_hashtree:sync_stop(Trees)
     end,
-=======
-terminate(_Reason, #state{idx=Idx, mod=Mod, modstate=ModState,hashtrees=Trees}) ->
-    Mod:stop(ModState),
-
-    %% Cast an async stop to the riak_kv_index_hastree's as to prevent holding in this terminate function for too long
-    %% This fixes the riak_kv_vnode timeout on shutdown issue, which is caused by a long running update to the hashtrees
-    %% This is not needed, as the riak_kv_index_hashtree monitors the vnode pid and would close by itself anyway.
-    riak_kv_index_hashtree:stop(Trees),
->>>>>>> 3d5b7428
     riak_kv_stat:unregister_vnode_stats(Idx),
     ok.
 
@@ -3210,8 +3200,6 @@
             end
     end.
 
-<<<<<<< HEAD
-
 -spec aae_update(binary(), binary(),
                     riak_object:riak_object()|none|undefined|use_binary,
                     old_object(),
@@ -3319,7 +3307,6 @@
 
 
 -spec update_hashtree(binary(), binary(), riak_object:riak_object(), pid()) 
-                                                                        -> ok.
 %% @doc
 %% Update hashtree based AAE when enabled.
 %% Note that this requires an object copy - the object has been converted from
@@ -3327,17 +3314,6 @@
 %% object is ignored other than that necessary to hash the object.  There is 
 %% scope for greater efficiency here, even without moving to Tictac AAE
 update_hashtree(Bucket, Key, RObj, Trees) ->
-=======
--spec update_hashtree(binary(), binary(),
-                      riak_object:riak_object() | binary(),
-                      state()) -> ok.
-update_hashtree(_Bucket, _Key, _RObj, #state{hashtrees=undefined}) ->
-    ok;
-update_hashtree(Bucket, Key, BinObj, State) when is_binary(BinObj) ->
-    RObj = riak_object:from_binary(Bucket, Key, BinObj),
-    update_hashtree(Bucket, Key, RObj, State);
-update_hashtree(Bucket, Key, RObj, #state{hashtrees=Trees}=State) ->
->>>>>>> 3d5b7428
     Items = [{object, {Bucket, Key}, RObj}],
     case riak_object:has_expire_time(RObj) of
         false ->
@@ -3351,7 +3327,7 @@
                     ok
             end;
         _->
-            delete_from_hashtree(Bucket, Key, State)
+            delete_from_hashtree(Bucket, Key, Trees)
     end.
 
 
