%% -------------------------------------------------------------------
%%
%% riak_kv_vnode: VNode Implementation
%%
%% Copyright (c) 2007-2010 Basho Technologies, Inc.  All Rights Reserved.
%%
%% This file is provided to you under the Apache License,
%% Version 2.0 (the "License"); you may not use this file
%% except in compliance with the License.  You may obtain
%% a copy of the License at
%%
%%   http://www.apache.org/licenses/LICENSE-2.0
%%
%% Unless required by applicable law or agreed to in writing,
%% software distributed under the License is distributed on an
%% "AS IS" BASIS, WITHOUT WARRANTIES OR CONDITIONS OF ANY
%% KIND, either express or implied.  See the License for the
%% specific language governing permissions and limitations
%% under the License.
%%
%% -------------------------------------------------------------------
-module(riak_kv_vnode).
-author('Kevin Smith <kevin@basho.com>').
-author('John Muellerleile <johnm@basho.com>').

-behaviour(riak_core_vnode).

%% API
-export([test_vnode/1, put/7]).
-export([start_vnode/1,
         get/3,
         mget/3,
         del/3,
         put/6,
         coord_put/6,
         readrepair/6,
         list_keys/4,
         fold/3,
         get_vclocks/2,
         vnode_status/1,
         ack_keys/1,
         repair/1,
         repair_status/1,
         repair_filter/1]).

%% riak_core_vnode API
-export([init/1,
         terminate/2,
         handle_command/3,
         handle_coverage/4,
         is_empty/1,
         delete/1,
         handle_handoff_command/3,
         handoff_starting/2,
         handoff_cancelled/1,
         handoff_finished/2,
         handle_handoff_data/2,
         encode_handoff_item/2,
         handle_exit/3,
         handle_info/2]).

-include_lib("riak_kv_vnode.hrl").
-include_lib("riak_kv_map_phase.hrl").
-include_lib("riak_core/include/riak_core_pb.hrl").

-ifdef(TEST).
-include_lib("eunit/include/eunit.hrl").
-export([put_merge/6]). %% For fsm_eqc_vnode
-endif.

-record(mrjob, {cachekey :: term(),
                bkey :: term(),
                reqid :: term(),
                target :: pid()}).

-record(state, {idx :: partition(),
                mod :: module(),
                modstate :: term(),
                mrjobs :: term(),
                vnodeid :: undefined | binary(),
                delete_mode :: keep | immediate | pos_integer(),
                bucket_buf_size :: pos_integer(),
                index_buf_size :: pos_integer(),
                key_buf_size :: pos_integer(),
                async_folding :: boolean(),
                in_handoff = false :: boolean() }).

-type index_op() :: add | remove.
-type index_value() :: integer() | binary().

-record(putargs, {returnbody :: boolean(),
                  coord:: boolean(),
                  lww :: boolean(),
                  bkey :: {binary(), binary()},
                  robj :: term(),
                  index_specs=[] :: [{index_op(), binary(), index_value()}],
                  reqid :: non_neg_integer(),
                  bprops :: maybe_improper_list(),
                  starttime :: non_neg_integer(),
                  prunetime :: undefined| non_neg_integer(),
                  is_index=false :: boolean() %% set if the b/end supports indexes
                 }).

%% API
start_vnode(I) ->
    riak_core_vnode_master:get_vnode_pid(I, riak_kv_vnode).

test_vnode(I) ->
    riak_core_vnode:start_link(riak_kv_vnode, I, infinity).

get(Preflist, BKey, ReqId) ->
    Req = ?KV_GET_REQ{bkey=BKey,
                      req_id=ReqId},
    %% Assuming this function is called from a FSM process
    %% so self() == FSM pid
    riak_core_vnode_master:command(Preflist,
                                   Req,
                                   {fsm, undefined, self()},
                                   riak_kv_vnode_master).

mget(Preflist, BKeys, ReqId) ->
    Req = ?KV_MGET_REQ{bkeys=BKeys,
                       req_id=ReqId,
                       from={fsm, self()}},
    riak_core_vnode_master:command(Preflist,
                                   Req,
                                   riak_kv_vnode_master).

del(Preflist, BKey, ReqId) ->
    riak_core_vnode_master:command(Preflist,
                                   ?KV_DELETE_REQ{bkey=BKey,
                                                  req_id=ReqId},
                                   riak_kv_vnode_master).

%% Issue a put for the object to the preflist, expecting a reply
%% to an FSM.
put(Preflist, BKey, Obj, ReqId, StartTime, Options) when is_integer(StartTime) ->
    put(Preflist, BKey, Obj, ReqId, StartTime, Options, {fsm, undefined, self()}).

put(Preflist, BKey, Obj, ReqId, StartTime, Options, Sender)
  when is_integer(StartTime) ->
    riak_core_vnode_master:command(Preflist,
                                   ?KV_PUT_REQ{
                                      bkey = BKey,
                                      object = Obj,
                                      req_id = ReqId,
                                      start_time = StartTime,
                                      options = Options},
                                   Sender,
                                   riak_kv_vnode_master).

%% Issue a put for the object to the preflist, expecting a reply
%% to an FSM.
coord_put(IndexNode, BKey, Obj, ReqId, StartTime, Options) when is_integer(StartTime) ->
    coord_put(IndexNode, BKey, Obj, ReqId, StartTime, Options, {fsm, undefined, self()}).

coord_put(IndexNode, BKey, Obj, ReqId, StartTime, Options, Sender)
  when is_integer(StartTime) ->
    riak_core_vnode_master:command(IndexNode,
                                   ?KV_PUT_REQ{
                                      bkey = BKey,
                                      object = Obj,
                                      req_id = ReqId,
                                      start_time = StartTime,
                                      options = [coord | Options]},
                                   Sender,
                                   riak_kv_vnode_master).

%% Do a put without sending any replies
readrepair(Preflist, BKey, Obj, ReqId, StartTime, Options) ->
    put(Preflist, BKey, Obj, ReqId, StartTime, [rr | Options], ignore).

list_keys(Preflist, ReqId, Caller, Bucket) ->
    riak_core_vnode_master:command(Preflist,
                                   #riak_kv_listkeys_req_v2{
                                     bucket=Bucket,
                                     req_id=ReqId,
                                     caller=Caller},
                                   ignore,
                                   riak_kv_vnode_master).

fold(Preflist, Fun, Acc0) ->
    riak_core_vnode_master:sync_spawn_command(Preflist,
                                              ?FOLD_REQ{
                                                 foldfun=Fun,
                                                 acc0=Acc0},
                                              riak_kv_vnode_master).

get_vclocks(Preflist, BKeyList) ->
    riak_core_vnode_master:sync_spawn_command(Preflist,
                                              ?KV_VCLOCK_REQ{bkeys=BKeyList},
                                              riak_kv_vnode_master).

%% @doc Get status information about the node local vnodes.
-spec vnode_status([{partition(), pid()}]) -> [{atom(), term()}].
vnode_status(PrefLists) ->
    ReqId = erlang:phash2({self(), os:timestamp()}),
    %% Get the status of each vnode
    riak_core_vnode_master:command(PrefLists,
                                   ?KV_VNODE_STATUS_REQ{},
                                   {raw, ReqId, self()},
                                   riak_kv_vnode_master),
    wait_for_vnode_status_results(PrefLists, ReqId, []).

%% @doc Repair the given `Partition'.
-spec repair(partition()) ->
                    {ok, Pairs::[{partition(), node()}]} |
                    {down, Down::[{partition(), node()}]}.
repair(Partition) ->
    Service = riak_kv,
    MP = {riak_kv_vnode, Partition},
    FilterModFun = {?MODULE, repair_filter},
    riak_core_vnode_manager:repair(Service, MP, FilterModFun).

%% @doc Get the status of the repair process for the given `Partition'.
-spec repair_status(partition()) -> no_repair | repair_in_progress.
repair_status(Partition) ->
    riak_core_vnode_manager:repair_status({riak_kv_vnode, Partition}).

%% @doc Given a `Target' partition generate a `Filter' fun to use
%%      during partition repair.
-spec repair_filter(partition()) -> Filter::function().
repair_filter(Target) ->
    {ok, Ring} = riak_core_ring_manager:get_my_ring(),
    riak_core_repair:gen_filter(Target,
                                Ring,
                                bucket_nval_map(Ring),
                                default_object_nval(),
                                fun object_info/1).


%% VNode callbacks

init([Index]) ->
    Mod = app_helper:get_env(riak_kv, storage_backend),
    Configuration = app_helper:get_env(riak_kv),
    BucketBufSize = app_helper:get_env(riak_kv, bucket_buffer_size, 1000),
    IndexBufSize = app_helper:get_env(riak_kv, index_buffer_size, 100),
    KeyBufSize = app_helper:get_env(riak_kv, key_buffer_size, 100),
    WorkerPoolSize = app_helper:get_env(riak_kv, worker_pool_size, 10),
    {ok, VId} = get_vnodeid(Index),
    DeleteMode = app_helper:get_env(riak_kv, delete_mode, 3000),
    AsyncFolding = app_helper:get_env(riak_kv, async_folds, true) == true,
    case catch Mod:start(Index, Configuration) of
        {ok, ModState} ->
            %% Get the backend capabilities
            State = #state{idx=Index,
                           async_folding=AsyncFolding,
                           mod=Mod,
                           modstate=ModState,
                           vnodeid=VId,
                           delete_mode=DeleteMode,
                           bucket_buf_size=BucketBufSize,
                           index_buf_size=IndexBufSize,
                           key_buf_size=KeyBufSize,
                           mrjobs=dict:new()},
            case AsyncFolding of
                true ->
                    %% Create worker pool initialization tuple
                    FoldWorkerPool = {pool, riak_kv_worker, WorkerPoolSize, []},
                    {ok, State, [FoldWorkerPool]};
                false ->
                    {ok, State}
            end;
        {error, Reason} ->
            lager:error("Failed to start ~p Reason: ~p",
                        [Mod, Reason]),
            riak:stop("backend module failed to start."),
            {error, Reason};
        {'EXIT', Reason1} ->
            lager:error("Failed to start ~p Reason: ~p",
                        [Mod, Reason1]),
            riak:stop("backend module failed to start."),
            {error, Reason1}
    end.


handle_command(?KV_PUT_REQ{bkey=BKey,
                           object=Object,
                           req_id=ReqId,
                           start_time=StartTime,
                           options=Options},
               Sender, State=#state{idx=Idx}) ->
<<<<<<< HEAD
=======
    StartTS = os:timestamp(),
    riak_kv_mapred_cache:eject(BKey),
>>>>>>> 28c937d4
    riak_core_vnode:reply(Sender, {w, Idx, ReqId}),
    UpdState = do_put(Sender, BKey,  Object, ReqId, StartTime, Options, State),
    update_vnode_stats(vnode_put, Idx, StartTS),
    {noreply, UpdState};

handle_command(?KV_GET_REQ{bkey=BKey,req_id=ReqId},Sender,State) ->
    do_get(Sender, BKey, ReqId, State);
handle_command(?KV_MGET_REQ{bkeys=BKeys, req_id=ReqId, from=From}, _Sender, State) ->
    do_mget(From, BKeys, ReqId, State);
handle_command(#riak_kv_listkeys_req_v2{bucket=Input, req_id=ReqId, caller=Caller}, _Sender,
               State=#state{async_folding=AsyncFolding,
                            key_buf_size=BufferSize,
                            mod=Mod,
                            modstate=ModState,
                            idx=Idx}) ->
    case Input of
        {filter, Bucket, Filter} ->
            ok;
        Bucket ->
            Filter = none
    end,
    BufferMod = riak_kv_fold_buffer,
    case Bucket of
        '_' ->
            {ok, Capabilities} = Mod:capabilities(ModState),
            AsyncBackend = lists:member(async_fold, Capabilities),
            case AsyncFolding andalso AsyncBackend of
                true ->
                    Opts = [async_fold];
                false ->
                    Opts = []
            end,
            BufferFun =
                fun(Results) ->
                        UniqueResults = lists:usort(Results),
                        Caller ! {ReqId, {kl, Idx, UniqueResults}}
                end,
            FoldFun = fold_fun(buckets, BufferMod, Filter),
            ModFun = fold_buckets;
        _ ->
            {ok, Capabilities} = Mod:capabilities(Bucket, ModState),
            AsyncBackend = lists:member(async_fold, Capabilities),
            case AsyncFolding andalso AsyncBackend of
                true ->
                    Opts = [async_fold, {bucket, Bucket}];
                false ->
                    Opts = [{bucket, Bucket}]
            end,
            BufferFun =
                fun(Results) ->
                        Caller ! {ReqId, {kl, Idx, Results}}
                end,
            FoldFun = fold_fun(keys, BufferMod, Filter),
            ModFun = fold_keys
    end,
    Buffer = BufferMod:new(BufferSize, BufferFun),
    FinishFun =
        fun(Buffer1) ->
                riak_kv_fold_buffer:flush(Buffer1),
                Caller ! {ReqId, Idx, done}
        end,
    case list(FoldFun, FinishFun, Mod, ModFun, ModState, Opts, Buffer) of
        {async, AsyncWork} ->
            {async, {fold, AsyncWork, FinishFun}, Caller, State};
        _ ->
            {noreply, State}
    end;
handle_command(?KV_DELETE_REQ{bkey=BKey, req_id=ReqId}, _Sender, State) ->
    do_delete(BKey, ReqId, State);
handle_command(?KV_VCLOCK_REQ{bkeys=BKeys}, _Sender, State) ->
    {reply, do_get_vclocks(BKeys, State), State};
handle_command(?FOLD_REQ{foldfun=FoldFun, acc0=Acc0}, Sender, State) ->
    %% The function in riak_core used for object folding expects the
    %% bucket and key pair to be passed as the first parameter, but in
    %% riak_kv the bucket and key have been separated. This function
    %% wrapper is to address this mismatch.
    FoldWrapper = fun(Bucket, Key, Value, Acc) ->
                          FoldFun({Bucket, Key}, Value, Acc)
                  end,
    do_fold(FoldWrapper, Acc0, Sender, State);

%% Commands originating from inside this vnode
handle_command({backend_callback, Ref, Msg}, _Sender,
               State=#state{mod=Mod, modstate=ModState}) ->
    Mod:callback(Ref, Msg, ModState),
    {noreply, State};
handle_command({mapexec_error_noretry, JobId, Err}, _Sender, #state{mrjobs=Jobs}=State) ->
    NewState = case dict:find(JobId, Jobs) of
                   {ok, Job} ->
                       Jobs1 = dict:erase(JobId, Jobs),
                       #mrjob{target=Target} = Job,
                       gen_fsm:send_event(Target, {mapexec_error_noretry, self(), Err}),
                       State#state{mrjobs=Jobs1};
                   error ->
                       State
               end,
    {noreply, NewState};
handle_command({mapexec_reply, JobId, Result}, _Sender, #state{mrjobs=Jobs}=State) ->
    NewState = case dict:find(JobId, Jobs) of
                   {ok, Job} ->
                       Jobs1 = dict:erase(JobId, Jobs),
                       #mrjob{target=Target} = Job,
                       gen_fsm:send_event(Target, {mapexec_reply, Result, self()}),
                       State#state{mrjobs=Jobs1};
                   error ->
                       State
               end,
    {noreply, NewState};
handle_command(?KV_VNODE_STATUS_REQ{},
               _Sender,
               State=#state{idx=Index,
                            mod=Mod,
                            modstate=ModState}) ->
    BackendStatus = {backend_status, Mod, Mod:status(ModState)},
    VNodeStatus = [BackendStatus],
    {reply, {vnode_status, Index, VNodeStatus}, State}.

%% @doc Handle a coverage request.
%% More information about the specification for the ItemFilter
%% parameter can be found in the documentation for the
%% {@link riak_kv_coverage_filter} module.
handle_coverage(?KV_LISTBUCKETS_REQ{item_filter=ItemFilter},
                _FilterVNodes,
                Sender,
                State=#state{async_folding=AsyncFolding,
                             bucket_buf_size=BufferSize,
                             mod=Mod,
                             modstate=ModState}) ->
    %% Construct the filter function
    Filter = riak_kv_coverage_filter:build_filter(all, ItemFilter, undefined),
    BufferMod = riak_kv_fold_buffer,
    Buffer = BufferMod:new(BufferSize, result_fun(Sender)),
    FoldFun = fold_fun(buckets, BufferMod, Filter),
    FinishFun = finish_fun(BufferMod, Sender),
    {ok, Capabilities} = Mod:capabilities(ModState),
    AsyncBackend = lists:member(async_fold, Capabilities),
    case AsyncFolding andalso AsyncBackend of
        true ->
            Opts = [async_fold];
        false ->
            Opts = []
    end,
    case list(FoldFun, FinishFun, Mod, fold_buckets, ModState, Opts, Buffer) of
        {async, AsyncWork} ->
            {async, {fold, AsyncWork, FinishFun}, Sender, State};
        _ ->
            {noreply, State}
    end;
handle_coverage(#riak_kv_listkeys_req_v3{bucket=Bucket,
                                         item_filter=ItemFilter},
                FilterVNodes, Sender, State) ->
    %% v3 == no backpressure
    ResultFun = result_fun(Bucket, Sender),
    Opts = [{bucket, Bucket}],
    handle_coverage_keyfold(Bucket, ItemFilter, ResultFun,
                            FilterVNodes, Sender, Opts, State);
handle_coverage(?KV_LISTKEYS_REQ{bucket=Bucket,
                                 item_filter=ItemFilter},
                FilterVNodes, Sender, State) ->
    %% v4 == ack-based backpressure
    ResultFun = result_fun_ack(Bucket, Sender),
    Opts = [{bucket, Bucket}],
    handle_coverage_keyfold(Bucket, ItemFilter, ResultFun,
                            FilterVNodes, Sender, Opts, State);
handle_coverage(#riak_kv_index_req_v1{bucket=Bucket,
                              item_filter=ItemFilter,
                              qry=Query},
                FilterVNodes, Sender, State) ->
    %% v1 == no backpressure
    handle_coverage_index(Bucket, ItemFilter, Query,
                          FilterVNodes, Sender, State, fun result_fun/2);
handle_coverage(?KV_INDEX_REQ{bucket=Bucket,
                              item_filter=ItemFilter,
                              qry=Query},
                FilterVNodes, Sender, State) ->
    %% v2 = ack-based backpressure
    handle_coverage_index(Bucket, ItemFilter, Query,
                          FilterVNodes, Sender, State, fun result_fun_ack/2).

handle_coverage_index(Bucket, ItemFilter, Query,
                      FilterVNodes, Sender,
                      State=#state{mod=Mod,
                                   modstate=ModState},
                      ResultFunFun) ->
    {ok, Capabilities} = Mod:capabilities(Bucket, ModState),
    IndexBackend = lists:member(indexes, Capabilities),
    case IndexBackend of
        true ->
            %% Update stats...
            riak_kv_stat:update(vnode_index_read),

            ResultFun = ResultFunFun(Bucket, Sender),
            Opts = [{index, Bucket, Query},
                    {bucket, Bucket}],
            handle_coverage_keyfold(Bucket, ItemFilter, ResultFun,
                                    FilterVNodes, Sender, Opts, State);
        false ->
            {reply, {error, {indexes_not_supported, Mod}}, State}
    end.

%% Convenience for handling both v3 and v4 coverage-based key fold operations
handle_coverage_keyfold(Bucket, ItemFilter, ResultFun,
                        FilterVNodes, Sender, Opts0,
                        State=#state{async_folding=AsyncFolding,
                                     idx=Index,
                                     key_buf_size=BufferSize,
                                     mod=Mod,
                                     modstate=ModState}) ->
    %% Construct the filter function
    FilterVNode = proplists:get_value(Index, FilterVNodes),
    Filter = riak_kv_coverage_filter:build_filter(Bucket, ItemFilter, FilterVNode),
    BufferMod = riak_kv_fold_buffer,
    Buffer = BufferMod:new(BufferSize, ResultFun),
    FoldFun = fold_fun(keys, BufferMod, Filter),
    FinishFun = finish_fun(BufferMod, Sender),
    {ok, Capabilities} = Mod:capabilities(Bucket, ModState),
    AsyncBackend = lists:member(async_fold, Capabilities),
    case AsyncFolding andalso AsyncBackend of
        true ->
            Opts = [async_fold | Opts0];
        false ->
            Opts = Opts0
    end,
    case list(FoldFun, FinishFun, Mod, fold_keys, ModState, Opts, Buffer) of
        {async, AsyncWork} ->
            {async, {fold, AsyncWork, FinishFun}, Sender, State};
        _ ->
            {noreply, State}
    end.

%% While in handoff, vnodes have the option of returning {forward, State}
%% which will cause riak_core to forward the request to the handoff target
%% node. For riak_kv, we issue a put locally as well as forward it in case
%% the vnode has already handed off the previous version. All other requests
%% are handled locally and not forwarded since the relevant data may not have
%% yet been handed off to the target node. Since we do not forward deletes it
%% is possible that we do not clear a tombstone that was already handed off.
%% This is benign as the tombstone will eventually be re-deleted.
handle_handoff_command(Req=?KV_PUT_REQ{}, Sender, State) ->
    {noreply, NewState} = handle_command(Req, Sender, State),
    {forward, NewState};
%% Handle all unspecified cases locally without forwarding
handle_handoff_command(Req, Sender, State) ->
    handle_command(Req, Sender, State).


handoff_starting(_TargetNode, State) ->
    {true, State#state{in_handoff=true}}.

handoff_cancelled(State) ->
    {ok, State#state{in_handoff=false}}.

handoff_finished(_TargetNode, State) ->
    {ok, State}.

handle_handoff_data(BinObj, State) ->
    PBObj = riak_core_pb:decode_riakobject_pb(zlib:unzip(BinObj)),
    BKey = {PBObj#riakobject_pb.bucket,PBObj#riakobject_pb.key},
    case do_diffobj_put(BKey, binary_to_term(PBObj#riakobject_pb.val), State) of
        {ok, UpdModState} ->
            {reply, ok, State#state{modstate=UpdModState}};
        {error, Reason, UpdModState} ->
            {reply, {error, Reason}, State#state{modstate=UpdModState}};
        Err ->
            {reply, {error, Err}, State}
    end.

encode_handoff_item({B, K}, V) ->
    zlib:zip(riak_core_pb:encode_riakobject_pb(
               #riakobject_pb{bucket=B, key=K, val=V})).

is_empty(State=#state{mod=Mod, modstate=ModState}) ->
    {Mod:is_empty(ModState), State}.

delete(State=#state{idx=Index,mod=Mod, modstate=ModState}) ->
    %% clear vnodeid first, if drop removes data but fails
    %% want to err on the side of creating a new vnodeid
    {ok, cleared} = clear_vnodeid(Index),
    case Mod:drop(ModState) of
        {ok, UpdModState} ->
            ok;
        {error, Reason, UpdModState} ->
            lager:error("Failed to drop ~p. Reason: ~p~n", [Mod, Reason]),
            ok
    end,
    {ok, State#state{modstate=UpdModState,vnodeid=undefined}}.

terminate(_Reason, #state{mod=Mod, modstate=ModState}) ->
    Mod:stop(ModState),
    ok.

handle_info({final_delete, BKey, RObjHash}, State = #state{mod=Mod, modstate=ModState}) ->
    UpdState = case do_get_term(BKey, Mod, ModState) of
                   {ok, RObj} ->
                       case delete_hash(RObj) of
                           RObjHash ->
                               do_backend_delete(BKey, RObj, State);
                         _ ->
                               State
                       end;
                   _ ->
                       State
               end,
    {ok, UpdState}.

handle_exit(_Pid, Reason, State) ->
    %% A linked processes has died so the vnode
    %% process should take appropriate action here.
    %% The default behavior is to crash the vnode
    %% process so that it can be respawned
    %% by riak_core_vnode_master to prevent
    %% messages from stacking up on the process message
    %% queue and never being processed.
    lager:error("Linked process exited. Reason: ~p", [Reason]),
    {stop, linked_process_crash, State}.


%% @private
%% upon receipt of a client-initiated put
do_put(Sender, {Bucket,_Key}=BKey, RObj, ReqID, StartTime, Options, State) ->
    case proplists:get_value(bucket_props, Options) of
        undefined ->
            {ok,Ring} = riak_core_ring_manager:get_my_ring(),
            BProps = riak_core_bucket:get_bucket(Bucket, Ring);
        BProps ->
            BProps
    end,
    case proplists:get_value(rr, Options, false) of
        true ->
            PruneTime = undefined;
        false ->
            PruneTime = StartTime
    end,
    Coord = proplists:get_value(coord, Options, false),
    PutArgs = #putargs{returnbody=proplists:get_value(returnbody,Options,false) orelse Coord,
                       coord=Coord,
                       lww=proplists:get_value(last_write_wins, BProps, false),
                       bkey=BKey,
                       robj=RObj,
                       reqid=ReqID,
                       bprops=BProps,
                       starttime=StartTime,
                       prunetime=PruneTime},
    {PrepPutRes, UpdPutArgs} = prepare_put(State, PutArgs),
    {Reply, UpdState} = perform_put(PrepPutRes, State, UpdPutArgs),
    riak_core_vnode:reply(Sender, Reply),

    update_index_write_stats(UpdPutArgs#putargs.is_index, UpdPutArgs#putargs.index_specs),
    UpdState.

do_backend_delete(BKey, RObj, State = #state{mod = Mod, modstate = ModState}) ->
    %% object is a tombstone or all siblings are tombstones

    %% Calculate the index specs to remove...
    %% JDM: This should just be a tombstone by this point, but better
    %% safe than sorry.
    IndexSpecs = riak_object:diff_index_specs(undefined, RObj),

    %% Do the delete...
    {Bucket, Key} = BKey,
    case Mod:delete(Bucket, Key, IndexSpecs, ModState) of
        {ok, UpdModState} ->
            update_index_delete_stats(IndexSpecs),
            State#state{modstate = UpdModState};
        {error, _Reason, UpdModState} ->
            State#state{modstate = UpdModState}
    end.

%% Compute a hash of the deleted object
delete_hash(RObj) ->
    erlang:phash2(RObj, 4294967296).

prepare_put(State=#state{vnodeid=VId,
                         mod=Mod,
                         modstate=ModState},
            PutArgs=#putargs{bkey={Bucket, _Key},
                             lww=LWW,
                             robj=RObj,
                             starttime=StartTime}) ->
    %% Can we avoid reading the existing object? If this is not an
    %% index backend, and the bucket is set to last-write-wins, then
    %% no need to incur additional get. Otherwise, we need to read the
    %% old object to know how the indexes have changed.
    {ok, Capabilities} = Mod:capabilities(Bucket, ModState),
    IndexBackend = lists:member(indexes, Capabilities),
    case LWW andalso not IndexBackend of
        true ->
            ObjToStore = riak_object:increment_vclock(RObj, VId, StartTime),
            {{true, ObjToStore}, PutArgs#putargs{is_index = false}};
        false ->
            prepare_put(State, PutArgs, IndexBackend)
    end.
prepare_put(#state{vnodeid=VId,
                   mod=Mod,
                   modstate=ModState},
            PutArgs=#putargs{bkey={Bucket, Key},
                             robj=RObj,
                             bprops=BProps,
                             coord=Coord,
                             lww=LWW,
                             starttime=StartTime,
                             prunetime=PruneTime},
            IndexBackend) ->
    case Mod:get(Bucket, Key, ModState) of
        {error, not_found, _UpdModState} ->
            case IndexBackend of
                true ->
                    IndexSpecs = riak_object:index_specs(RObj);
                false ->
                    IndexSpecs = []
            end,
            ObjToStore = case Coord of
                             true ->
                                 riak_object:increment_vclock(RObj, VId, StartTime);
                             false ->
                                 RObj
                         end,
            {{true, ObjToStore}, PutArgs#putargs{index_specs=IndexSpecs, is_index=IndexBackend}};
        {ok, Val, _UpdModState} ->
            OldObj = binary_to_term(Val),
            case put_merge(Coord, LWW, OldObj, RObj, VId, StartTime) of
                {oldobj, OldObj1} ->
                    {{false, OldObj1}, PutArgs};
                {newobj, NewObj} ->
                    VC = riak_object:vclock(NewObj),
                    AMObj = enforce_allow_mult(NewObj, BProps),
                    case IndexBackend of
                        true ->
                            IndexSpecs =
                                riak_object:diff_index_specs(AMObj,
                                                             OldObj);
                        false ->
                            IndexSpecs = []
                    end,
                    case PruneTime of
                        undefined ->
                            ObjToStore = AMObj;
                        _ ->
                            ObjToStore =
                                riak_object:set_vclock(AMObj,
                                                       vclock:prune(VC,
                                                                    PruneTime,
                                                                    BProps))
                    end,
                    {{true, ObjToStore},
                     PutArgs#putargs{index_specs=IndexSpecs, is_index=IndexBackend}}
            end
    end.

perform_put({false, Obj},
            #state{idx=Idx}=State,
            #putargs{returnbody=true,
                     reqid=ReqID}) ->
    {{dw, Idx, Obj, ReqID}, State};
perform_put({false, _Obj},
            #state{idx=Idx}=State,
            #putargs{returnbody=false,
                     reqid=ReqId}) ->
    {{dw, Idx, ReqId}, State};
perform_put({true, Obj},
            #state{idx=Idx,
                   mod=Mod,
                   modstate=ModState}=State,
            #putargs{returnbody=RB,
                     bkey={Bucket, Key},
                     reqid=ReqID,
                     index_specs=IndexSpecs}) ->
    Val = term_to_binary(Obj),
    case Mod:put(Bucket, Key, IndexSpecs, Val, ModState) of
        {ok, UpdModState} ->
            case RB of
                true ->
                    Reply = {dw, Idx, Obj, ReqID};
                false ->
                    Reply = {dw, Idx, ReqID}
            end;
        {error, _Reason, UpdModState} ->
            Reply = {fail, Idx, ReqID}
    end,
    {Reply, State#state{modstate=UpdModState}}.

%% @private
%% enforce allow_mult bucket property so that no backend ever stores
%% an object with multiple contents if allow_mult=false for that bucket
enforce_allow_mult(Obj, BProps) ->
    case proplists:get_value(allow_mult, BProps) of
        true -> Obj;
        _ ->
            case riak_object:get_contents(Obj) of
                [_] -> Obj;
                Mult ->
                    {MD, V} = select_newest_content(Mult),
                    riak_object:set_contents(Obj, [{MD, V}])
            end
    end.

%% @private
%% choose the latest content to store for the allow_mult=false case
select_newest_content(Mult) ->
    hd(lists:sort(
         fun({MD0, _}, {MD1, _}) ->
                 riak_core_util:compare_dates(
                   dict:fetch(<<"X-Riak-Last-Modified">>, MD0),
                   dict:fetch(<<"X-Riak-Last-Modified">>, MD1))
         end,
         Mult)).

%% @private
put_merge(false, true, _CurObj, UpdObj, _VId, _StartTime) -> % coord=false, LWW=true
    {newobj, UpdObj};
put_merge(false, false, CurObj, UpdObj, _VId, _StartTime) -> % coord=false, LWW=false
    ResObj = riak_object:syntactic_merge(CurObj, UpdObj),
    case ResObj =:= CurObj of
        true ->
            {oldobj, CurObj};
        false ->
            {newobj, ResObj}
    end;
put_merge(true, true, _CurObj, UpdObj, VId, StartTime) -> % coord=false, LWW=true
    {newobj, riak_object:increment_vclock(UpdObj, VId, StartTime)};
put_merge(true, false, CurObj, UpdObj, VId, StartTime) ->
    UpdObj1 = riak_object:increment_vclock(UpdObj, VId, StartTime),
    UpdVC = riak_object:vclock(UpdObj1),
    CurVC = riak_object:vclock(CurObj),

    %% Check the coord put will replace the existing object
    case vclock:get_counter(VId, UpdVC) > vclock:get_counter(VId, CurVC) andalso
        vclock:descends(CurVC, UpdVC) == false andalso
        vclock:descends(UpdVC, CurVC) == true of
        true ->
            {newobj, UpdObj1};
        false ->
            %% If not, make sure it does
            {newobj, riak_object:increment_vclock(
                       riak_object:merge(CurObj, UpdObj1), VId, StartTime)}
    end.

%% @private
do_get(_Sender, BKey, ReqID,
       State=#state{idx=Idx,mod=Mod,modstate=ModState}) ->
    StartTS = os:timestamp(),
    Retval = do_get_term(BKey, Mod, ModState),
    update_vnode_stats(vnode_get, Idx, StartTS),
    {reply, {r, Retval, Idx, ReqID}, State}.

do_mget({fsm, Sender}, BKeys, ReqId, State=#state{idx=Idx, mod=Mod, modstate=ModState}) ->
    F = fun(BKey) ->
                StartTS = os:timestamp(),
                R = do_get_term(BKey, Mod, ModState),
                case R of
                    {ok, Obj} ->
                        gen_fsm:send_event(Sender, {r, Obj, Idx, ReqId});
                    _ ->
                        gen_fsm:send_event(Sender, {r, {R, BKey}, Idx, ReqId})
                end,
                update_vnode_stats(vnode_get, Idx, StartTS) end,
    [F(BKey) || BKey <- BKeys],
    {noreply, State}.

%% @private
do_get_term(BKey, Mod, ModState) ->
    case do_get_binary(BKey, Mod, ModState) of
        {ok, Bin, _UpdModState} ->
            {ok, binary_to_term(Bin)};
        %% @TODO Eventually it would be good to
        %% make the use of not_found or notfound
        %% consistent throughout the code.
        {error, not_found, _UpdatedModstate} ->
            {error, notfound};
        {error, Reason, _UpdatedModstate} ->
            {error, Reason};
        Err ->
            Err
    end.

do_get_binary({Bucket, Key}, Mod, ModState) ->
    Mod:get(Bucket, Key, ModState).

%% @private
%% @doc This is a generic function for operations that involve
%% listing things from the backend. Examples are listing buckets,
%% listing keys, or doing secondary index queries.
list(FoldFun, FinishFun, Mod, ModFun, ModState, Opts, Buffer) ->
    case Mod:ModFun(FoldFun, Buffer, Opts, ModState) of
        {ok, Acc} ->
            FinishFun(Acc);
        {async, AsyncWork} ->
            {async, AsyncWork}
    end.

%% @private
fold_fun(buckets, BufferMod, none) ->
    fun(Bucket, Buffer) ->
            BufferMod:add(Bucket, Buffer)
    end;
fold_fun(buckets, BufferMod, Filter) ->
    fun(Bucket, Buffer) ->
            case Filter(Bucket) of
                true ->
                    BufferMod:add(Bucket, Buffer);
                false ->
                    Buffer
            end
    end;
fold_fun(keys, BufferMod, none) ->
    fun(_, Key, Buffer) ->
            BufferMod:add(Key, Buffer)
    end;
fold_fun(keys, BufferMod, Filter) ->
    fun(_, Key, Buffer) ->
            case Filter(Key) of
                true ->
                    BufferMod:add(Key, Buffer);
                false ->
                    Buffer
            end
    end.

%% @private
result_fun(Sender) ->
    fun(Items) ->
            riak_core_vnode:reply(Sender, Items)
    end.

%% @private
result_fun(Bucket, Sender) ->
    fun(Items) ->
            riak_core_vnode:reply(Sender, {Bucket, Items})
    end.

%% wait for acknowledgement that results were received before
%% continuing, as a way of providing backpressure for processes that
%% can't handle results as fast as we can send them
result_fun_ack(Bucket, Sender) ->
    fun(Items) ->
            Monitor = riak_core_vnode:monitor(Sender),
            riak_core_vnode:reply(Sender, {{self(), Monitor}, Bucket, Items}),
            receive
                {Monitor, ok} ->
                    erlang:demonitor(Monitor, [flush]);
                {'DOWN', Monitor, process, _Pid, _Reason} ->
                    throw(receiver_down)
            end
    end.

%% @doc If a listkeys request sends a result of `{From, Bucket,
%% Items}', that means it wants acknowledgement of those items before
%% it will send more.  Call this function with that `From' to trigger
%% the next batch.
-spec ack_keys(From::{pid(), reference()}) -> term().
ack_keys({Pid, Ref}) ->
    Pid ! {Ref, ok}.

%% @private
finish_fun(BufferMod, Sender) ->
    fun(Buffer) ->
            finish_fold(BufferMod, Buffer, Sender)
    end.

%% @private
finish_fold(BufferMod, Buffer, Sender) ->
    BufferMod:flush(Buffer),
    riak_core_vnode:reply(Sender, done).

%% @private
do_delete(BKey, ReqId, State) ->
    Mod = State#state.mod,
    ModState = State#state.modstate,
    Idx = State#state.idx,
    DeleteMode = State#state.delete_mode,

    %% Get the existing object.
    case do_get_term(BKey, Mod, ModState) of
        {ok, RObj} ->
            %% Object exists, check if it should be deleted.
            case riak_kv_util:obj_not_deleted(RObj) of
                undefined ->
                    case DeleteMode of
                        keep ->
                            %% keep tombstones indefinitely
                            {reply, {fail, Idx, ReqId}, State};
                        immediate ->
                            UpdState = do_backend_delete(BKey, RObj, State),
                            {reply, {del, Idx, ReqId}, UpdState};
                        Delay when is_integer(Delay) ->
                            erlang:send_after(Delay, self(),
                                              {final_delete, BKey,
                                               delete_hash(RObj)}),
                            %% Nothing checks these messages - will just reply
                            %% del for now until we can refactor.
                            {reply, {del, Idx, ReqId}, State}
                    end;
                _ ->
                    %% not a tombstone or not all siblings are tombstones
                    {reply, {fail, Idx, ReqId}, State}
            end;
        _ ->
            %% does not exist in the backend
            {reply, {fail, Idx, ReqId}, State}
    end.

%% @private
do_fold(Fun, Acc0, Sender, State=#state{async_folding=AsyncFolding,
                                        mod=Mod,
                                        modstate=ModState}) ->
    {ok, Capabilities} = Mod:capabilities(ModState),
    AsyncBackend = lists:member(async_fold, Capabilities),
    case AsyncFolding andalso AsyncBackend of
        true ->
            Opts = [async_fold];
        false ->
            Opts = []
    end,
    case Mod:fold_objects(Fun, Acc0, Opts, ModState) of
        {ok, Acc} ->
            {reply, Acc, State};
        {async, Work} ->
            FinishFun =
                fun(Acc) ->
                        riak_core_vnode:reply(Sender, Acc)
                end,
            {async, {fold, Work, FinishFun}, Sender, State};
        ER ->
            {reply, ER, State}
    end.

%% @private
do_get_vclocks(KeyList,_State=#state{mod=Mod,modstate=ModState}) ->
    [{BKey, do_get_vclock(BKey,Mod,ModState)} || BKey <- KeyList].
%% @private
do_get_vclock({Bucket, Key}, Mod, ModState) ->
    case Mod:get(Bucket, Key, ModState) of
        {error, not_found, _UpdModState} -> vclock:fresh();
        {ok, Val, _UpdModState} -> riak_object:vclock(binary_to_term(Val))
    end.

%% @private
%% upon receipt of a handoff datum, there is no client FSM
do_diffobj_put({Bucket, Key}, DiffObj,
               _StateData=#state{mod=Mod,
                                 modstate=ModState,
                                 idx=Idx}) ->
    StartTS = os:timestamp(),
    {ok, Capabilities} = Mod:capabilities(Bucket, ModState),
    IndexBackend = lists:member(indexes, Capabilities),
    case Mod:get(Bucket, Key, ModState) of
        {error, not_found, _UpdModState} ->
            case IndexBackend of
                true ->
                    IndexSpecs = riak_object:index_specs(DiffObj);
                false ->
                    IndexSpecs = []
            end,
            Val = term_to_binary(DiffObj),
            Res = Mod:put(Bucket, Key, IndexSpecs, Val, ModState),
            case Res of
                {ok, _UpdModState} ->
                    update_index_write_stats(IndexBackend, IndexSpecs),
                    update_vnode_stats(vnode_put, Idx, StartTS);
                _ -> nop
            end,
            Res;
        {ok, Val0, _UpdModState} ->
            OldObj = binary_to_term(Val0),
            %% Merge handoff values with the current - possibly discarding
            %% if out of date.  Ok to set VId/Starttime undefined as
            %% they are not used for non-coordinating puts.
            case put_merge(false, false, OldObj, DiffObj, undefined, undefined) of
                {oldobj, _} ->
                    {ok, ModState};
                {newobj, NewObj} ->
                    AMObj = enforce_allow_mult(NewObj, riak_core_bucket:get_bucket(Bucket)),
                    case IndexBackend of
                        true ->
                            IndexSpecs = riak_object:diff_index_specs(AMObj, OldObj);
                        false ->
                            IndexSpecs = []
                    end,
                    Val = term_to_binary(AMObj),
                    Res = Mod:put(Bucket, Key, IndexSpecs, Val, ModState),
                    case Res of
                        {ok, _UpdModState} ->
                            update_index_write_stats(IndexBackend, IndexSpecs),
                            update_vnode_stats(vnode_put, Idx, StartTS);
                        _ ->
                            nop
                    end,
                    Res
            end
    end.

%% @private

%% Get the vnodeid, assigning and storing if necessary
get_vnodeid(Index) ->
    F = fun(Status) ->
                case proplists:get_value(vnodeid, Status, undefined) of
                    undefined ->
                        assign_vnodeid(os:timestamp(),
                                       riak_core_nodeid:get(),
                                       Status);
                    VnodeId ->
                        {VnodeId, Status}
                end
        end,
    update_vnode_status(F, Index). % Returns {ok, VnodeId} | {error, Reason}

%% Assign a unique vnodeid, making sure the timestamp is unique by incrementing
%% into the future if necessary.
assign_vnodeid(Now, NodeId, Status) ->
    {Mega, Sec, _Micro} = Now,
    NowEpoch = 1000000*Mega + Sec,
    LastVnodeEpoch = proplists:get_value(last_epoch, Status, 0),
    VnodeEpoch = erlang:max(NowEpoch, LastVnodeEpoch+1),
    VnodeId = <<NodeId/binary, VnodeEpoch:32/integer>>,
    UpdStatus = [{vnodeid, VnodeId}, {last_epoch, VnodeEpoch} |
                 proplists:delete(vnodeid,
                                  proplists:delete(last_epoch, Status))],
    {VnodeId, UpdStatus}.

%% Clear the vnodeid - returns {ok, cleared}
clear_vnodeid(Index) ->
    F = fun(Status) ->
                {cleared, proplists:delete(vnodeid, Status)}
        end,
    update_vnode_status(F, Index). % Returns {ok, VnodeId} | {error, Reason}

update_vnode_status(F, Index) ->
    VnodeFile = vnode_status_filename(Index),
    ok = filelib:ensure_dir(VnodeFile),
    case read_vnode_status(VnodeFile) of
        {ok, Status} ->
            update_vnode_status2(F, Status, VnodeFile);
        {error, enoent} ->
            update_vnode_status2(F, [], VnodeFile);
        ER ->
            ER
    end.

update_vnode_status2(F, Status, VnodeFile) ->
    case F(Status) of
        {Ret, Status} -> % No change
            {ok, Ret};
        {Ret, UpdStatus} ->
            case write_vnode_status(UpdStatus, VnodeFile) of
                ok ->
                    {ok, Ret};
                ER ->
                    ER
            end
    end.

vnode_status_filename(Index) ->
    P_DataDir = app_helper:get_env(riak_core, platform_data_dir),
    VnodeStatusDir = app_helper:get_env(riak_kv, vnode_status,
                                        filename:join(P_DataDir, "kv_vnode")),
    filename:join(VnodeStatusDir, integer_to_list(Index)).

read_vnode_status(File) ->
    case file:consult(File) of
        {ok, [Status]} when is_list(Status) ->
            {ok, proplists:delete(version, Status)};
        ER ->
            ER
    end.

write_vnode_status(Status, File) ->
    VersionedStatus = [{version, 1} | proplists:delete(version, Status)],
    TmpFile = File ++ "~",
    case file:write_file(TmpFile, io_lib:format("~p.", [VersionedStatus])) of
        ok ->
            file:rename(TmpFile, File);
        ER ->
            ER
    end.

%% @private
wait_for_vnode_status_results([], _ReqId, Acc) ->
    Acc;
wait_for_vnode_status_results(PrefLists, ReqId, Acc) ->
    receive
        {ReqId, {vnode_status, Index, Status}} ->
            UpdPrefLists = proplists:delete(Index, PrefLists),
            wait_for_vnode_status_results(UpdPrefLists,
                                          ReqId,
                                          [{Index, Status} | Acc]);
         _ ->
            wait_for_vnode_status_results(PrefLists, ReqId, Acc)
    end.

%% @private
-spec update_vnode_stats(vnode_get | vnode_put, partition(), erlang:timestamp()) ->
                                ok.
update_vnode_stats(Op, Idx, StartTS) ->
    riak_kv_stat:update({Op, Idx, timer:now_diff( os:timestamp(), StartTS)}).

%% @private
update_index_write_stats(false, _IndexSpecs) ->
    ok;
update_index_write_stats(true, IndexSpecs) ->
    {Added, Removed} = count_index_specs(IndexSpecs),
    riak_kv_stat:update({vnode_index_write, Added, Removed}).

%% @private
update_index_delete_stats(IndexSpecs) ->
    {_Added, Removed} = count_index_specs(IndexSpecs),
    riak_kv_stat:update({vnode_index_delete, Removed}).

%% @private
%% @doc Given a list of index specs, return the number to add and
%% remove.
count_index_specs(IndexSpecs) ->
    %% Count index specs...
    F = fun({add, _, _}, {AddAcc, RemoveAcc}) ->
                {AddAcc + 1, RemoveAcc};
           ({remove, _, _}, {AddAcc, RemoveAcc}) ->
                {AddAcc, RemoveAcc + 1}
        end,
    lists:foldl(F, {0, 0}, IndexSpecs).

%% @private
bucket_nval_map(Ring) ->
    [{riak_core_bucket:name(B), riak_core_bucket:n_val(B)} ||
        B <- riak_core_bucket:get_buckets(Ring)].

%% @private
default_object_nval() ->
    riak_core_bucket:n_val(riak_core_config:default_bucket_props()).

%% @private
object_info({Bucket, _Key}=BKey) ->
    Hash = riak_core_util:chash_key(BKey),
    {Bucket, Hash}.


-ifdef(TEST).

%% Check assigning a vnodeid twice in the same second
assign_vnodeid_restart_same_ts_test() ->
    Now1 = {1314,224520,343446}, %% TS=1314224520
    Now2 = {1314,224520,345865}, %% as unsigned net-order int <<78,85,121,136>>
    NodeId = <<1, 2, 3, 4>>,
    {Vid1, Status1} = assign_vnodeid(Now1, NodeId, []),
    ?assertEqual(<<1, 2, 3, 4, 78, 85, 121, 136>>, Vid1),
    %% Simulate clear
    Status2 = proplists:delete(vnodeid, Status1),
    %% Reassign
    {Vid2, _Status3} = assign_vnodeid(Now2, NodeId, Status2),
    ?assertEqual(<<1, 2, 3, 4, 78, 85, 121, 137>>, Vid2).

%% Check assigning a vnodeid with a later date
assign_vnodeid_restart_later_ts_test() ->
    Now1 = {1000,000000,0}, %% <<59,154,202,0>>
    Now2 = {2000,000000,0}, %% <<119,53,148,0>>
    NodeId = <<1, 2, 3, 4>>,
    {Vid1, Status1} = assign_vnodeid(Now1, NodeId, []),
    ?assertEqual(<<1, 2, 3, 4, 59,154,202,0>>, Vid1),
    %% Simulate clear
    Status2 = proplists:delete(vnodeid, Status1),
    %% Reassign
    {Vid2, _Status3} = assign_vnodeid(Now2, NodeId, Status2),
    ?assertEqual(<<1, 2, 3, 4, 119,53,148,0>>, Vid2).

%% Check assigning a vnodeid with a later date - just in case of clock skew
assign_vnodeid_restart_earlier_ts_test() ->
    Now1 = {2000,000000,0}, %% <<119,53,148,0>>
    Now2 = {1000,000000,0}, %% <<59,154,202,0>>
    NodeId = <<1, 2, 3, 4>>,
    {Vid1, Status1} = assign_vnodeid(Now1, NodeId, []),
    ?assertEqual(<<1, 2, 3, 4, 119,53,148,0>>, Vid1),
    %% Simulate clear
    Status2 = proplists:delete(vnodeid, Status1),
    %% Reassign
    %% Should be greater than last offered - which is the 2mil timestamp
    {Vid2, _Status3} = assign_vnodeid(Now2, NodeId, Status2),
    ?assertEqual(<<1, 2, 3, 4, 119,53,148,1>>, Vid2).

%% Test
vnode_status_test_() ->
    {setup,
     fun() ->
             filelib:ensure_dir("kv_vnode_status_test/.test"),
             ?cmd("chmod u+rwx kv_vnode_status_test"),
             ?cmd("rm -rf kv_vnode_status_test"),
             application:set_env(riak_kv, vnode_status, "kv_vnode_status_test"),
             ok
     end,
     fun(_) ->
             application:unset_env(riak_kv, vnode_status),
             ?cmd("chmod u+rwx kv_vnode_status_test"),
             ?cmd("rm -rf kv_vnode_status_test"),
             ok
     end,
     [?_test(begin % initial create failure
                 ?cmd("rm -rf kv_vnode_status_test || true"),
                 ?cmd("mkdir kv_vnode_status_test"),
                 ?cmd("chmod -w kv_vnode_status_test"),
                 F = fun([]) ->
                             {shouldfail, [badperm]}
                     end,
                 Index = 0,
                 ?assertEqual({error, eacces},  update_vnode_status(F, Index))
             end),
      ?_test(begin % create successfully
                 ?cmd("chmod +w kv_vnode_status_test"),

                 F = fun([]) ->
                             {created, [created]}
                     end,
                 Index = 0,
                 ?assertEqual({ok, created}, update_vnode_status(F, Index))
             end),
      ?_test(begin % update successfully
                 F = fun([created]) ->
                             {updated, [updated]}
                     end,
                 Index = 0,
                 ?assertEqual({ok, updated}, update_vnode_status(F, Index))
             end),
      ?_test(begin % update failure
                 ?cmd("chmod 000 kv_vnode_status_test/0"),
                 ?cmd("chmod 500 kv_vnode_status_test"),
                 F = fun([updated]) ->
                             {shouldfail, [updatedagain]}
                     end,
                 Index = 0,
                 ?assertEqual({error, eacces},  update_vnode_status(F, Index))
             end)

     ]}.

dummy_backend(BackendMod) ->
    Ring = riak_core_ring:fresh(16,node()),
    riak_core_ring_manager:set_ring_global(Ring),
    application:set_env(riak_kv, async_folds, false),
    application:set_env(riak_kv, storage_backend, BackendMod),
    application:set_env(riak_core, default_bucket_props, []),
    application:set_env(bitcask, data_root, bitcask_test_dir()),
    application:set_env(eleveldb, data_root, eleveldb_test_dir()),
    application:set_env(riak_kv, multi_backend_default, multi_dummy_memory1),
    application:set_env(riak_kv, multi_backend,
                        [{multi_dummy_memory1, riak_kv_memory_backend, []},
                         {multi_dummy_memory2, riak_kv_memory_backend, []}]).

bitcask_test_dir() ->
    "./test.bitcask-temp-data".

eleveldb_test_dir() ->
    "./test.eleveldb-temp-data".


backend_with_known_key(BackendMod) ->
    dummy_backend(BackendMod),
    {ok, S1} = init([0]),
    B = <<"f">>,
    K = <<"b">>,
    O = riak_object:new(B, K, <<"z">>),
    {noreply, S2} = handle_command(?KV_PUT_REQ{bkey={B,K},
                                               object=O,
                                               req_id=123,
                                               start_time=riak_core_util:moment(),
                                               options=[]},
                                   {raw, 456, self()},
                                   S1),
    {S2, B, K}.

list_buckets_test_() ->
    {foreach,
     fun() ->
             application:start(sasl),
             Env = application:get_all_env(riak_kv),
             application:start(folsom),
             riak_core_stat_cache:start_link(),
             riak_kv_stat:register_stats(),
             Env
     end,
     fun(Env) ->
             riak_core_stat_cache:stop(),
             application:stop(folsom),
             application:stop(sasl),
             [application:unset_env(riak_kv, K) ||
                 {K, _V} <- application:get_all_env(riak_kv)],
             [application:set_env(riak_kv, K, V) || {K, V} <- Env]
     end,
     [
      fun(_) ->
              {"bitcask list buckets",
               fun() ->
                       list_buckets_test_i(riak_kv_bitcask_backend)
               end
              }
      end,
      fun(_) ->
              {"eleveldb list buckets",
               fun() ->
                       list_buckets_test_i(riak_kv_eleveldb_backend)
               end
              }
      end,
      fun(_) ->
              {"memory list buckets",
               fun() ->
                       list_buckets_test_i(riak_kv_memory_backend),
                       ok
               end
              }
      end,
      fun(_) ->
              {"multi list buckets",
               fun() ->
                       list_buckets_test_i(riak_kv_multi_backend),
                       ok
               end
              }
      end
     ]
    }.

list_buckets_test_i(BackendMod) ->
    {S, B, _K} = backend_with_known_key(BackendMod),
    Caller = new_result_listener(buckets),
    handle_coverage(?KV_LISTBUCKETS_REQ{item_filter=none}, [],
                    {fsm, {456, {0, node()}}, Caller}, S),
    ?assertEqual({ok, [B]}, results_from_listener(Caller)),
    flush_msgs().

filter_keys_test() ->
    {S, B, K} = backend_with_known_key(riak_kv_memory_backend),
    Caller1 = new_result_listener(keys),
    handle_coverage(?KV_LISTKEYS_REQ{bucket=B,
                                     item_filter=fun(_) -> true end}, [],
                    {fsm, {124, {0, node()}}, Caller1}, S),
    ?assertEqual({ok, [K]}, results_from_listener(Caller1)),

    Caller2 = new_result_listener(keys),
    handle_coverage(?KV_LISTKEYS_REQ{bucket=B,
                                     item_filter=fun(_) -> false end}, [],
                    {fsm, {125, {0, node()}}, Caller2}, S),
    ?assertEqual({ok, []}, results_from_listener(Caller2)),

    Caller3 = new_result_listener(keys),
    handle_coverage(?KV_LISTKEYS_REQ{bucket= <<"g">>,
                                     item_filter=fun(_) -> true end}, [],
                    {fsm, {126, {0, node()}}, Caller3}, S),
    ?assertEqual({ok, []}, results_from_listener(Caller3)),

    flush_msgs().

new_result_listener(Type) ->
    case Type of
        buckets ->
            ResultFun = fun() -> result_listener_buckets([]) end;
        keys ->
            ResultFun = fun() -> result_listener_keys([]) end
    end,
    spawn(ResultFun).

result_listener_buckets(Acc) ->
    receive
        {'$gen_event', {_, done}} ->
            result_listener_done(Acc);
        {'$gen_event', {_, Results}} ->
            result_listener_buckets(Results ++ Acc)

    after 5000 ->
            result_listener_done({timeout, Acc})
    end.

result_listener_keys(Acc) ->
    receive
        {'$gen_event', {_, done}} ->
            result_listener_done(Acc);
        {'$gen_event', {_, {_Bucket, Results}}} ->
            result_listener_keys(Results ++ Acc);
        {'$gen_event', {_, {From, _Bucket, Results}}} ->
            riak_kv_vnode:ack_keys(From),
            result_listener_keys(Results ++ Acc)
    after 5000 ->
            result_listener_done({timeout, Acc})
    end.

result_listener_done(Result) ->
    receive
        {get_results, Pid} ->
            Pid ! {listener_results, Result}
    end.

results_from_listener(Listener) ->
    Listener ! {get_results, self()},
    receive
        {listener_results, Result} ->
            {ok, Result}
    after 5000 ->
            {error, listener_timeout}
    end.

flush_msgs() ->
    receive
        _Msg ->
            flush_msgs()
    after
        0 ->
            ok
    end.

-endif.<|MERGE_RESOLUTION|>--- conflicted
+++ resolved
@@ -281,11 +281,7 @@
                            start_time=StartTime,
                            options=Options},
                Sender, State=#state{idx=Idx}) ->
-<<<<<<< HEAD
-=======
     StartTS = os:timestamp(),
-    riak_kv_mapred_cache:eject(BKey),
->>>>>>> 28c937d4
     riak_core_vnode:reply(Sender, {w, Idx, ReqId}),
     UpdState = do_put(Sender, BKey,  Object, ReqId, StartTime, Options, State),
     update_vnode_stats(vnode_put, Idx, StartTS),
