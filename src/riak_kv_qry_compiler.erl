--- conflicted
+++ resolved
@@ -23,14 +23,9 @@
 -module(riak_kv_qry_compiler).
 
 -export([
-<<<<<<< HEAD
          compile/3,
-         run_select/2
-=======
-         compile/2,
          run_select/2,
          run_select/3  %% what is this for?
->>>>>>> 777212a7
         ]).
 
 -type compiled_select() :: fun((_,_) -> riak_pb_ts_codec:ldbvalue()).
@@ -40,62 +35,42 @@
 -include("riak_kv_index.hrl").
 -include("riak_kv_ts_error_msgs.hrl").
 
-<<<<<<< HEAD
 %% 3rd argument is undefined if we should not be concerned about the
 %% maximum number of quanta
--spec compile(#ddl_v1{}, #riak_sql_v1{}, 'undefined'|pos_integer()) ->
-    [#riak_sql_v1{}] | {error, any()}.
-compile(#ddl_v1{}, #riak_sql_v1{is_executable = true}, _MaxSubQueries) ->
+-spec compile(#ddl_v1{}, ?SQL_SELECT{}, 'undefined'|pos_integer()) ->
+    {ok, [?SQL_SELECT{}]} | {error, any()}.
+compile(#ddl_v1{}, ?SQL_SELECT{is_executable = true}, _MaxSubQueries) ->
     {error, 'query is already compiled'};
-compile(#ddl_v1{}, #riak_sql_v1{'SELECT' = []}, _MaxSubQueries) ->
+compile(#ddl_v1{}, ?SQL_SELECT{'SELECT' = #riak_sel_clause_v1{ clause = [] } }, _MaxSubQueries) ->
     {error, 'full table scan not implemented'};
-compile(#ddl_v1{} = DDL, #riak_sql_v1{is_executable = false,
-                                      type          = sql} = Q,
+compile(#ddl_v1{} = DDL, ?SQL_SELECT{is_executable = false,
+                                     type          = sql} = Q,
        MaxSubQueries) ->
-    comp2(DDL, Q, MaxSubQueries).
-=======
--spec compile(#ddl_v1{}, ?SQL_SELECT{}) ->
-                     {ok, InitialState::[any()], SubQueries::[?SQL_SELECT{}]} | {error, any()}.
-compile(#ddl_v1{}, ?SQL_SELECT{is_executable = true}) ->
-    {error, 'query is already compiled'};
-compile(#ddl_v1{}, ?SQL_SELECT{'SELECT' = #riak_sel_clause_v1{ clause = [] } }) ->
-    {error, 'full table scan not implmented'};
-compile(#ddl_v1{} = DDL, ?SQL_SELECT{is_executable = false,
-                                     type          = sql} = Q) ->
     {ok, S} = compile_select_clause(DDL, Q),
-    compile_where_clause(DDL, Q?SQL_SELECT{'SELECT' = S}).
->>>>>>> 777212a7
+    compile_where_clause(DDL, Q?SQL_SELECT{'SELECT' = S}, MaxSubQueries).
 
 %% adding the local key here is a bodge
 %% should be a helper fun in the generated DDL module but I couldn't
 %% write that up in time
-<<<<<<< HEAD
-comp2(#ddl_v1{} = DDL, #riak_sql_v1{is_executable = false,
-                                    'WHERE'       = W,
-                                    cover_context = Cover} = Q, MaxSubQueries) ->
+compile_where_clause(#ddl_v1{} = DDL,
+                     ?SQL_SELECT{is_executable = false,
+                                 'WHERE'       = W,
+                                 cover_context = Cover} = Q,
+                     MaxSubQueries) ->
     {RealCover, WhereModifications} = unwrap_cover(Cover),
-=======
-compile_where_clause(#ddl_v1{} = DDL, ?SQL_SELECT{is_executable = false,
-                                                  'WHERE'       = W} = Q) ->
->>>>>>> 777212a7
     case compile_where(DDL, W) of
         {error, E} -> {error, E};
-        NewW       -> expand_query(DDL, Q#riak_sql_v1{cover_context=RealCover},
-                                   update_where_for_cover(NewW, WhereModifications),
-                                   MaxSubQueries)
+        NewW ->
+            expand_query(DDL, Q?SQL_SELECT{cover_context = RealCover},
+                              update_where_for_cover(NewW, WhereModifications),
+                              MaxSubQueries)
     end.
 
 %% now break out the query on quantum boundaries
-<<<<<<< HEAD
-expand_query(#ddl_v1{local_key = LK, partition_key = PK} = DDL, 
-             #riak_sql_v1{ 'SELECT' = SelectSpec1 } = Q, Where1,
+expand_query(#ddl_v1{local_key = LK, partition_key = PK},
+             ?SQL_SELECT{} = Q1, Where1,
              MaxSubQueries) ->
     case expand_where(Where1, PK, MaxSubQueries) of
-=======
-expand_query(#ddl_v1{local_key = LK, partition_key = PK},
-             ?SQL_SELECT{} = Q1, Where1) ->
-    case expand_where(Where1, PK) of
->>>>>>> 777212a7
         {error, E} ->
             {error, E};
         Where2 ->
@@ -956,23 +931,13 @@
     PK = get_standard_pk(),
     LK = get_standard_lk(),
     ?assertMatch(
-<<<<<<< HEAD
-        [#riak_sql_v1{ is_executable = true,
-                       type          = timeseries,
-                       'WHERE'       = Where2,
-                       partition_key = PK,
-                       local_key     = LK }],
-        compile(DDL, Q, 5)
-    ).
-=======
        {ok, [?SQL_SELECT{ is_executable = true,
                           type          = timeseries,
                           'WHERE'       = Where2,
                           partition_key = PK,
                           local_key     = LK }]},
-       compile(DDL, Q)
-      ).
->>>>>>> 777212a7
+       compile(DDL, Q, 5)
+      ).
 
 simple_with_filter_1_test() ->
     {ok, Q} = get_query(
@@ -994,23 +959,13 @@
     PK = get_standard_pk(),
     LK = get_standard_lk(),
     ?assertMatch(
-<<<<<<< HEAD
-        [#riak_sql_v1{ is_executable = true,
-                       type          = timeseries,
-                       'WHERE'       = Where,
-                       partition_key = PK,
-                       local_key     = LK }],
-        compile(DDL, Q, 5)
-    ).
-=======
        {ok, [?SQL_SELECT{ is_executable = true,
                           type          = timeseries,
                           'WHERE'       = Where,
                           partition_key = PK,
                           local_key     = LK }]},
-       compile(DDL, Q)
-      ).
->>>>>>> 777212a7
+       compile(DDL, Q, 5)
+      ).
 
 simple_with_filter_2_test() ->
     {ok, Q} = get_query(
@@ -1031,23 +986,13 @@
     PK = get_standard_pk(),
     LK = get_standard_lk(),
     ?assertMatch(
-<<<<<<< HEAD
-        [#riak_sql_v1{ is_executable = true,
-                       type          = timeseries,
-                       'WHERE'       = Where,
-                       partition_key = PK,
-                       local_key     = LK }],
-        compile(DDL, Q, 5)
-    ).
-=======
        {ok, [?SQL_SELECT{ is_executable = true,
                           type          = timeseries,
                           'WHERE'       = Where,
                           partition_key = PK,
                           local_key     = LK }]},
-       compile(DDL, Q)
-      ).
->>>>>>> 777212a7
+       compile(DDL, Q, 5)
+      ).
 
 simple_with_filter_3_test() ->
     {ok, Q} = get_query(
@@ -1070,23 +1015,13 @@
              {end_inclusive,   true}
             ],
     ?assertMatch(
-<<<<<<< HEAD
-        [#riak_sql_v1{ is_executable = true,
-                       type          = timeseries,
-                       'WHERE'       = Where,
-                       partition_key = PK,
-                       local_key     = LK }],
-        compile(DDL, Q, 5)
-    ).
-=======
        {ok, [?SQL_SELECT{ is_executable = true,
                           type          = timeseries,
                           'WHERE'       = Where,
                           partition_key = PK,
                           local_key     = LK }]},
-       compile(DDL, Q)
-      ).
->>>>>>> 777212a7
+       compile(DDL, Q, 5)
+      ).
 
 simple_with_2_field_filter_test() ->
     {ok, Q} = get_query(
@@ -1114,23 +1049,13 @@
              {start_inclusive, false}
             ],
     ?assertMatch(
-<<<<<<< HEAD
-        [#riak_sql_v1{ is_executable = true,
-                       type          = timeseries,
-                       'WHERE'       = Where,
-                       partition_key = PK,
-                       local_key     = LK }],
-        compile(DDL, Q, 5)
-    ).
-=======
        {ok, [?SQL_SELECT{ is_executable = true,
                           type          = timeseries,
                           'WHERE'       = Where,
                           partition_key = PK,
                           local_key     = LK }]},
-       compile(DDL, Q)
-      ).
->>>>>>> 777212a7
+       compile(DDL, Q, 5)
+      ).
 
 complex_with_4_field_filter_test() ->
     Query = "select weather from GeoCheckin where time > 3000 and time < 5000 and user = 'user_1' and location = 'Scotland' and extra = 1 and (weather = 'yankee' or (temperature = 'yelp' and geohash = 'erko'))",
@@ -1157,23 +1082,13 @@
     PK = get_standard_pk(),
     LK = get_standard_lk(),
     ?assertMatch(
-<<<<<<< HEAD
-        [#riak_sql_v1{ is_executable = true,
-                       type          = timeseries,
-                       'WHERE'       = Where2,
-                       partition_key = PK,
-                       local_key     = LK }],
-        compile(DDL, Q, 5)
-    ).
-=======
        {ok, [?SQL_SELECT{ is_executable = true,
                           type          = timeseries,
                           'WHERE'       = Where2,
                           partition_key = PK,
                           local_key     = LK }]},
-       compile(DDL, Q)
-      ).
->>>>>>> 777212a7
+       compile(DDL, Q, 5)
+      ).
 
 complex_with_boolean_rewrite_filter_test() ->
     DDL = get_long_ddl(),
@@ -1199,25 +1114,14 @@
              {start_inclusive, false}
             ],
     ?assertMatch(
-<<<<<<< HEAD
-        [#riak_sql_v1{is_executable  = true,
-                       type          = timeseries,
-                       'WHERE'       = Where,
-                       partition_key = PK,
-                       local_key     = LK
-                     }], 
-        compile(DDL, Q, 5)
-    ).
-=======
        {ok, [?SQL_SELECT{ is_executable  = true,
                           type          = timeseries,
                           'WHERE'       = Where,
                           partition_key = PK,
                           local_key     = LK
                         }]},
-       compile(DDL, Q)
-      ).
->>>>>>> 777212a7
+       compile(DDL, Q, 5)
+      ).
 
 %% got for 3 queries to get partition ordering problems flushed out
 simple_spanning_boundary_test() ->
@@ -1232,27 +1136,6 @@
                                [{3000, 15000}, {15000, 30000}, {30000, 31000}]),
     PK = get_standard_pk(),
     LK = get_standard_lk(),
-<<<<<<< HEAD
-    ?assertMatch([
-            #riak_sql_v1{is_executable = true,
-                      type          = timeseries,
-                      'WHERE'       = Where1,
-                      partition_key = PK,
-                      local_key     = LK},
-            #riak_sql_v1{is_executable = true,
-                      type          = timeseries,
-                      'WHERE'       = Where2,
-                      partition_key = PK,
-                      local_key     = LK},
-            #riak_sql_v1{is_executable = true,
-                      type          = timeseries,
-                      'WHERE'       = Where3,
-                      partition_key = PK,
-                      local_key     = LK}
-       ],
-       compile(DDL, Q, 5)
-    ).
-=======
     ?assertMatch({ok, [
                        ?SQL_SELECT{
                           'WHERE'       = Where1,
@@ -1267,9 +1150,8 @@
                           partition_key = PK,
                           local_key     = LK}
                       ]},
-                 compile(DDL, Q)
+                 compile(DDL, Q, 5)
                 ).
->>>>>>> 777212a7
 
 %% Values right at quanta edges are tricky. Make sure we're not
 %% missing them: we should be generating two queries instead of just
@@ -1280,13 +1162,8 @@
     {ok, Q} = get_query(Query),
     true = is_query_valid(DDL, Q),
     %% get basic query
-<<<<<<< HEAD
-    Got = compile(DDL, Q, 5),
-    ?assertEqual(2, length(Got)).
-=======
-    Actual = compile(DDL, Q),
+    Actual = compile(DDL, Q, 5),
     ?assertEqual(2, length(element(2, Actual))).
->>>>>>> 777212a7
 
 test_data_where_clause(Family, Series, StartEndTimes) ->
     Fn =
@@ -1320,21 +1197,6 @@
     PK = get_standard_pk(),
     LK = get_standard_lk(),
     ?assertMatch(
-<<<<<<< HEAD
-        [#riak_sql_v1{ is_executable = true,
-                       type          = timeseries,
-                       'WHERE'       = Where1,
-                       partition_key = PK,
-                       local_key     = LK},
-         #riak_sql_v1{ is_executable = true,
-                       type          = timeseries,
-                       'WHERE'       = Where2,
-                       partition_key = PK,
-                       local_key     = LK
-                       }],
-        compile(DDL, Q, 5)
-    ).
-=======
        {ok, [?SQL_SELECT{ 'WHERE'       = Where1,
                           partition_key = PK,
                           local_key     = LK},
@@ -1342,9 +1204,8 @@
                           partition_key = PK,
                           local_key     = LK
                         }]},
-       compile(DDL, Q)
-      ).
->>>>>>> 777212a7
+       compile(DDL, Q, 5)
+      ).
 
 %%
 %% test failures
@@ -1356,19 +1217,11 @@
     {ok, Q} = get_query(Query),
     true = is_query_valid(DDL, Q),
     %% now try and compile twice
-<<<<<<< HEAD
-    [Q2] = compile(DDL, Q, 5),
+    {ok, [Q2]} = compile(DDL, Q, 5),
     Got = compile(DDL, Q2, 5),
-    Expected = {error, 'query is already compiled'},
-    ?assertEqual(Expected, Got).
-=======
-    {ok, [Q2]} = compile(DDL, Q),
-    Got = compile(DDL, Q2),
     ?assertEqual(
        {error, 'query is already compiled'},
-       Got
-      ).
->>>>>>> 777212a7
+       Got).
 
 end_key_not_a_range_test() ->
     DDL = get_standard_ddl(),
@@ -1377,15 +1230,9 @@
                 "WHERE time > 3000 AND time != 5000 "
                 "AND user = 'user_1' AND location = 'derby'"),
     ?assertEqual(
-<<<<<<< HEAD
-        {error, {incomplete_where_clause, ?E_TSMSG_NO_UPPER_BOUND}},
-        compile(DDL, Q, 5)
-    ).
-=======
        {error, {incomplete_where_clause, ?E_TSMSG_NO_UPPER_BOUND}},
-       compile(DDL, Q)
-      ).
->>>>>>> 777212a7
+       compile(DDL, Q, 5)
+      ).
 
 start_key_not_a_range_test() ->
     DDL = get_standard_ddl(),
@@ -1394,15 +1241,9 @@
                 "WHERE time = 3000 AND time < 5000 "
                 "AND user = 'user_1' AND location = 'derby'"),
     ?assertEqual(
-<<<<<<< HEAD
-        {error, {incomplete_where_clause, ?E_TSMSG_NO_LOWER_BOUND}},
-        compile(DDL, Q, 5)
-    ).
-=======
        {error, {incomplete_where_clause, ?E_TSMSG_NO_LOWER_BOUND}},
-       compile(DDL, Q)
-      ).
->>>>>>> 777212a7
+       compile(DDL, Q, 5)
+      ).
 
 key_is_all_timestamps_test() ->
     DDL = get_ddl(
@@ -1417,25 +1258,6 @@
                 "WHERE time_c > 2999 AND time_c < 5000 "
                 "AND time_a = 10 AND time_b = 15"),
     ?assertMatch(
-<<<<<<< HEAD
-        [#riak_sql_v1{
-            'WHERE' = [
-                {startkey, [
-                    {<<"time_a">>, timestamp, 10},
-                    {<<"time_b">>, timestamp, 15},
-                    {<<"time_c">>, timestamp, 2999}
-                ]},
-                {endkey, [
-                    {<<"time_a">>, timestamp, 10},
-                    {<<"time_b">>, timestamp, 15},
-                    {<<"time_c">>, timestamp, 5000}
-                ]},
-                {filter, []},
-                {start_inclusive, false}]
-        }],
-        compile(DDL, Q, 5)
-    ).
-=======
        {ok, [?SQL_SELECT{
                 'WHERE' = [
                            {startkey, [
@@ -1451,9 +1273,8 @@
                            {filter, []},
                            {start_inclusive, false}]
                }]},
-       compile(DDL, Q)
-      ).
->>>>>>> 777212a7
+       compile(DDL, Q, 5)
+      ).
 
 duplicate_lower_bound_filter_not_allowed_test() ->
     DDL = get_standard_ddl(),
@@ -1462,15 +1283,9 @@
                 "WHERE time > 3000 AND  time > 3001 AND time < 5000 "
                 "AND user = 'user_1' AND location = 'derby'"),
     ?assertEqual(
-<<<<<<< HEAD
-        {error, {lower_bound_specified_more_than_once, ?E_TSMSG_DUPLICATE_LOWER_BOUND}},
-        compile(DDL, Q, 5)
-    ).
-=======
        {error, {lower_bound_specified_more_than_once, ?E_TSMSG_DUPLICATE_LOWER_BOUND}},
-       compile(DDL, Q)
-      ).
->>>>>>> 777212a7
+       compile(DDL, Q, 5)
+      ).
 
 duplicate_upper_bound_filter_not_allowed_test() ->
     DDL = get_standard_ddl(),
@@ -1479,15 +1294,9 @@
                 "WHERE time > 3000 AND time < 5000 AND time < 4999 "
                 "AND user = 'user_1' AND location = 'derby'"),
     ?assertEqual(
-<<<<<<< HEAD
-        {error, {upper_bound_specified_more_than_once, ?E_TSMSG_DUPLICATE_UPPER_BOUND}},
-        compile(DDL, Q, 5)
-    ).
-=======
        {error, {upper_bound_specified_more_than_once, ?E_TSMSG_DUPLICATE_UPPER_BOUND}},
-       compile(DDL, Q)
-      ).
->>>>>>> 777212a7
+       compile(DDL, Q, 5)
+      ).
 
 lower_bound_is_bigger_than_upper_bound_test() ->
     DDL = get_standard_ddl(),
@@ -1496,15 +1305,9 @@
                 "WHERE time > 6000 AND time < 5000"
                 "AND user = 'user_1' AND location = 'derby'"),
     ?assertEqual(
-<<<<<<< HEAD
-        {error, {lower_bound_must_be_less_than_upper_bound, ?E_TSMSG_LOWER_BOUND_MUST_BE_LESS_THAN_UPPER_BOUND}},
-        compile(DDL, Q, 5)
-    ).
-=======
        {error, {lower_bound_must_be_less_than_upper_bound, ?E_TSMSG_LOWER_BOUND_MUST_BE_LESS_THAN_UPPER_BOUND}},
-       compile(DDL, Q)
-      ).
->>>>>>> 777212a7
+       compile(DDL, Q, 5)
+      ).
 
 lower_bound_is_same_as_upper_bound_test() ->
     DDL = get_standard_ddl(),
@@ -1513,129 +1316,75 @@
                 "WHERE time > 5000 AND time < 5000"
                 "AND user = 'user_1' AND location = 'derby'"),
     ?assertEqual(
-<<<<<<< HEAD
-        {error, {lower_and_upper_bounds_are_equal_when_no_equals_operator, ?E_TSMSG_LOWER_AND_UPPER_BOUNDS_ARE_EQUAL_WHEN_NO_EQUALS_OPERATOR}},
-        compile(DDL, Q, 5)
-    ).
-=======
        {error, {lower_and_upper_bounds_are_equal_when_no_equals_operator, ?E_TSMSG_LOWER_AND_UPPER_BOUNDS_ARE_EQUAL_WHEN_NO_EQUALS_OPERATOR}},
-       compile(DDL, Q)
-      ).
->>>>>>> 777212a7
+       compile(DDL, Q, 5)
+      ).
 
 query_has_no_AND_operator_1_test() ->
     DDL = get_standard_ddl(),
     {ok, Q} = get_query("select * from test1 where time < 5"),
     ?assertEqual(
-<<<<<<< HEAD
-        {error, {incomplete_where_clause, ?E_TSMSG_NO_LOWER_BOUND}},
-        compile(DDL, Q, 5)
-    ).
-=======
        {error, {incomplete_where_clause, ?E_TSMSG_NO_LOWER_BOUND}},
-       compile(DDL, Q)
-      ).
->>>>>>> 777212a7
+       compile(DDL, Q, 5)
+      ).
 
 query_has_no_AND_operator_2_test() ->
     DDL = get_standard_ddl(),
     {ok, Q} = get_query("select * from test1 where time > 1 OR time < 5"),
     ?assertEqual(
-<<<<<<< HEAD
-        {error, {time_bounds_must_use_and_op, ?E_TIME_BOUNDS_MUST_USE_AND}},
-        compile(DDL, Q, 5)
-    ).
-=======
        {error, {time_bounds_must_use_and_op, ?E_TIME_BOUNDS_MUST_USE_AND}},
-       compile(DDL, Q)
-      ).
->>>>>>> 777212a7
+       compile(DDL, Q, 5)
+      ).
 
 query_has_no_AND_operator_3_test() ->
     DDL = get_standard_ddl(),
     {ok, Q} = get_query("select * from test1 where user = 'user_1' AND time > 1 OR time < 5"),
     ?assertEqual(
-<<<<<<< HEAD
-        {error, {time_bounds_must_use_and_op, ?E_TIME_BOUNDS_MUST_USE_AND}},
-        compile(DDL, Q, 5)
-    ).
-=======
        {error, {time_bounds_must_use_and_op, ?E_TIME_BOUNDS_MUST_USE_AND}},
-       compile(DDL, Q)
-      ).
->>>>>>> 777212a7
+       compile(DDL, Q, 5)
+      ).
 
 query_has_no_AND_operator_4_test() ->
     DDL = get_standard_ddl(),
     {ok, Q} = get_query("select * from test1 where user = 'user_1' OR time > 1 OR time < 5"),
     ?assertEqual(
-<<<<<<< HEAD
-        {error, {time_bounds_must_use_and_op, ?E_TIME_BOUNDS_MUST_USE_AND}},
-        compile(DDL, Q, 5)
-    ).
-=======
        {error, {time_bounds_must_use_and_op, ?E_TIME_BOUNDS_MUST_USE_AND}},
-       compile(DDL, Q)
-      ).
->>>>>>> 777212a7
+       compile(DDL, Q, 5)
+      ).
 
 missing_key_field_in_where_clause_test() ->
     DDL = get_standard_ddl(),
     {ok, Q} = get_query("select * from test1 where time > 1 and time < 6 and user = '2'"),
     ?assertEqual(
-<<<<<<< HEAD
-        {error, {missing_key_clause, ?E_KEY_FIELD_NOT_IN_WHERE_CLAUSE("location")}},
-        compile(DDL, Q, 5)
-    ).
-=======
        {error, {missing_key_clause, ?E_KEY_FIELD_NOT_IN_WHERE_CLAUSE("location")}},
-       compile(DDL, Q)
-      ).
->>>>>>> 777212a7
+       compile(DDL, Q, 5)
+      ).
 
 not_equals_can_only_be_a_filter_test() ->
     DDL = get_standard_ddl(),
     {ok, Q} = get_query("select * from test1 where time > 1 and time < 6 and user = '2' and location != '4'"),
     ?assertEqual(
-<<<<<<< HEAD
-        {error, {missing_key_clause, ?E_KEY_PARAM_MUST_USE_EQUALS_OPERATOR("location", '!=')}},
-        compile(DDL, Q, 5)
-    ).
-=======
        {error, {missing_key_clause, ?E_KEY_PARAM_MUST_USE_EQUALS_OPERATOR("location", '!=')}},
-       compile(DDL, Q)
-      ).
->>>>>>> 777212a7
+       compile(DDL, Q, 5)
+      ).
 
 no_where_clause_test() ->
     DDL = get_standard_ddl(),
     {ok, Q} = get_query("select * from test1"),
     ?assertEqual(
-<<<<<<< HEAD
-        {error, {no_where_clause, ?E_NO_WHERE_CLAUSE}},
-        compile(DDL, Q, 5)
-    ).
-=======
        {error, {no_where_clause, ?E_NO_WHERE_CLAUSE}},
-       compile(DDL, Q)
-      ).
->>>>>>> 777212a7
+       compile(DDL, Q, 5)
+      ).
 
 %% Columns are: [geohash, location, user, time, weather, temperature]
 
 -define(ROW, [<<"geodude">>, <<"derby">>, <<"ralph">>, 10, <<"hot">>, 12.2]).
 
-<<<<<<< HEAD
-testing_compile_select(DDL, QueryString) ->
-    [#riak_sql_v1{ 'SELECT' = SelectSpec } | _] =
-        compile(DDL, element(2, get_query(QueryString)), 5),
-=======
 %% this helper function is only for tests testing queries with the
 %% query_result_type of 'rows' and _not_ 'aggregate'
 testing_compile_row_select(DDL, QueryString) ->
     {ok, [?SQL_SELECT{ 'SELECT' = SelectSpec } | _]} =
-        compile(DDL, element(2, get_query(QueryString))),
->>>>>>> 777212a7
+        compile(DDL, element(2, get_query(QueryString)), 5),
     SelectSpec.
 
 run_select_all_test() ->
