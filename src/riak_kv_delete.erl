--- conflicted
+++ resolved
@@ -83,31 +83,10 @@
             ?DTRACE(?C_DELETE_INIT2, [-1], []),
             Client ! {ReqId, {error, Reason}};
         {W, PW, DW, PassThruOptions} ->
-<<<<<<< HEAD
-            Obj0 = riak_object:new(Bucket, Key, <<>>, dict:store(?MD_DELETED,
-                                                                 "true", dict:new())),
-            Tombstone = riak_object:set_vclock(Obj0, VClock),
-            {ok, C} = riak:local_client(ClientId),
+            Tombstone = create_tombstone(VClock, Bucket, Key, BackendReapMode),
+            {ok,C} = riak:local_client(ClientId),
             PutOpts = [{w,W}, {pw,PW}, {dw, DW}, {timeout,Timeout}] ++ PassThruOptions,
             Reply = riak_client:put(Tombstone, PutOpts, C),
-            Client ! {ReqId, Reply},
-            HasCustomN_val = proplists:get_value(n_val, Options) /= undefined,
-            case Reply of
-                ok when HasCustomN_val == false ->
-                    ?DTRACE(?C_DELETE_INIT2, [1], [<<"reap">>]),
-                    {ok, C2} = riak:local_client(),
-                    AsyncTimeout = 60*1000,     % Avoid client-specified value
-                    Res = riak_client:get(Bucket, Key, all, AsyncTimeout, C2),
-                    ?DTRACE(?C_DELETE_REAPER_GET_DONE, [1], [<<"reap">>]),
-                    Res;
-                _ ->
-                    ?DTRACE(?C_DELETE_INIT2, [2], [<<"nop">>]),
-                    nop
-            end
-=======
-            Tombstone = create_tombstone(VClock, Bucket, Key, BackendReapMode),
-            {ok,C} = riak:local_client(ClientId),
-            Reply = C:put(Tombstone, [{w,W},{pw,PW},{dw, DW},{timeout,Timeout}]++PassThruOptions),
             Client ! {ReqId, Reply},
             maybe_reap(Bucket, Key, Reply, Options, BackendReapMode)
     end.
@@ -127,7 +106,6 @@
         _ ->
             ?DTRACE(?C_DELETE_INIT2, [2], [<<"nop">>]),
             nop
->>>>>>> 3d5b7428
     end.
 
 get_r_options(Bucket, Options) ->
