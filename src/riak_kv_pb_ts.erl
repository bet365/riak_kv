--- conflicted
+++ resolved
@@ -75,12 +75,6 @@
 process_stream(Message, ReqId, State) ->
     riak_kv_ts_svc:process_stream(Message, ReqId, State).
 
-<<<<<<< HEAD
-encode_response({reply, {tsqueryresp, {_, _, []}}, State}) ->
-    Encoded = #tsqueryresp{columns = {[], []}, rows = []},
-    {reply, Encoded, State};
-=======
->>>>>>> 78374b52
 encode_response({reply, {tsqueryresp, {CNames, CTypes, Rows}}, State}) ->
     Encoded = #tsqueryresp{columns = riak_pb_ts_codec:encode_columns(CNames, CTypes),
                            rows = riak_pb_ts_codec:encode_rows(CTypes, Rows)},
@@ -89,13 +83,10 @@
     C = riak_pb_ts_codec:encode_columns(CNames, CTypes),
     R = riak_pb_ts_codec:encode_rows(CTypes, Rows),
     Encoded = #tsgetresp{columns = C, rows = R},
-<<<<<<< HEAD
-=======
     {reply, Encoded, State};
 
 encode_response({reply, {tscoverageresp, Entries}, State}) ->
     Encoded = #tscoverageresp{entries = riak_pb_ts_codec:encode_cover_list(Entries)},
->>>>>>> 78374b52
     {reply, Encoded, State};
 encode_response(Response) ->
     Response.