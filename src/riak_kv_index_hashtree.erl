%% -------------------------------------------------------------------
%%
%% Copyright (c) 2012 Basho Technologies, Inc.  All Rights Reserved.
%%
%% This file is provided to you under the Apache License,
%% Version 2.0 (the "License"); you may not use this file
%% except in compliance with the License.  You may obtain
%% a copy of the License at
%%
%%   http://www.apache.org/licenses/LICENSE-2.0
%%
%% Unless required by applicable law or agreed to in writing,
%% software distributed under the License is distributed on an
%% "AS IS" BASIS, WITHOUT WARRANTIES OR CONDITIONS OF ANY
%% KIND, either express or implied.  See the License for the
%% specific language governing permissions and limitations
%% under the License.
%%
%% -------------------------------------------------------------------

%% @doc
%% This module implements a gen_server process that manages a set of hashtrees
%% (see {@link hashtree}) containing key/hash pairs for all data owned by a
%% given partition. Each riak_kv vnode spawns its own index_hashtree. These
%% hashtrees are used for active anti-entropy exchange between vnodes.

-module(riak_kv_index_hashtree).
-behaviour(gen_server).

-include_lib("riak_kv_vnode.hrl").

%% API
-export([start/4, start_link/4]).

%% gen_server callbacks
-export([init/1, handle_call/3, handle_cast/2, handle_info/2,
         terminate/2, code_change/3]).

-export([get_lock/2,
         compare/3,
         compare/4,
         compare/5,
         determine_data_root/0,
         exchange_bucket/4,
         exchange_segment/3,
         hash_index_data/1,
         hash_object/2,
         update/2,
         start_exchange_remote/4,
         delete/2,
         async_delete/2,
         insert/3,
         async_insert/3,
         stop/1,
<<<<<<< HEAD
         destroy/1,
         index_2i_n/0]).
=======
         clear/1,
         expire/1,
         destroy/1]).
>>>>>>> 5c346c34

-export([poke/1,
         get_build_time/1]).

-type index() :: non_neg_integer().
-type index_n() :: {index(), pos_integer()}.
-type orddict() :: orddict:orddict().
-type proplist() :: proplists:proplist().
-type riak_object_t2b() :: binary().
-type hashtree() :: hashtree:hashtree().

-record(state, {index,
                vnode_pid,
                built,
                expired :: boolean(),
                lock :: undefined | reference(),
                path,
                build_time,
                trees}).

-type state() :: #state{}.

%% Time from build to expiration of tree, in millseconds
-define(DEFAULT_EXPIRE, 604800000). %% 1 week
%% Magic Tree id for 2i data.
-define(INDEX_2I_N, {0, 0}).

%%%===================================================================
%%% API
%%%===================================================================

%% @doc Spawn an index_hashtree process that manages the hashtrees (one
%%      for each `index_n') for the specified partition index.
-spec start(index(), nonempty_list(index_n()), pid(), boolean()) -> {ok, pid()} | 
                                                                    {error, term()}.
start(Index, IndexNs=[_|_], VNPid, VNEmpty) ->
    gen_server:start(?MODULE, [Index, IndexNs, VNPid, VNEmpty], []).

%% @doc Spawn an index_hashtree process that manages the hashtrees (one
%%      for each `index_n') for the specified partition index.
-spec start_link(index(), nonempty_list(index_n()), pid(), boolean()) -> {ok, pid()} |
                                                                         {error, term()}.
start_link(Index, IndexNs=[_|_], VNPid, VNEmpty) ->
    gen_server:start_link(?MODULE, [Index, IndexNs, VNPid, VNEmpty], []).

%%      Valid options:
%%       ``if_missing'' :: Only insert the key/hash pair if the key does not
%%                         already exist in the hashtree.
insert(Items, _Opts, Tree) when Tree =:= undefined; Items =:= [] ->
    ok;
insert(Items=[_|_], Opts, Tree) ->
    catch gen_server:call(Tree, {insert, Items, Opts}, infinity).

async_insert(Items, _Opts, Tree) when Tree =:= undefined; Items =:= [] ->
    ok;
async_insert(Items=[_|_], Opts, Tree) ->
    gen_server:cast(Tree, {insert, Items, Opts}).

-spec delete([{binary(), binary()}], pid()) -> ok.
delete(Items, Tree) when Tree =:= undefined; Items =:= [] ->
    ok;
delete(Items=[{_Id, _Key}|_], Tree) ->
    catch gen_server:call(Tree, {delete, Items}, infinity).

-spec async_delete({binary(), binary()}|[{binary(), binary()}], pid()) -> ok.
async_delete(Items, Tree) when Tree =:= undefined; Items =:= [] ->
    ok;
async_delete(Items=[{_Id, _Key}|_], Tree) ->
    catch gen_server:cast(Tree, {delete, Items}).

%
%% @doc Called by the entropy manager to finish the process used to acquire
%%      remote vnode locks when starting an exchange. For more details,
%%      see {@link riak_kv_entropy_manager:start_exchange_remote/3}
-spec start_exchange_remote(pid(), term(), index_n(), pid()) -> ok.
start_exchange_remote(FsmPid, From, IndexN, Tree) ->
    gen_server:cast(Tree, {start_exchange_remote, FsmPid, From, IndexN}).

%% @doc Update all hashtrees managed by the provided index_hashtree pid.
-spec update(index_n(), pid()) -> ok | not_responsible.
update(Id, Tree) ->
    gen_server:call(Tree, {update_tree, Id}, infinity).

%% @doc Return a hash bucket from the tree identified by the given tree id
%%      that is managed by the provided index_hashtree.
-spec exchange_bucket(index_n(), integer(), integer(), pid()) -> orddict().
exchange_bucket(Id, Level, Bucket, Tree) ->
    gen_server:call(Tree, {exchange_bucket, Id, Level, Bucket}, infinity).

%% @doc Return a segment from the tree identified by the given tree id that
%%      is managed by the provided index_hashtree.
-spec exchange_segment(index_n(), integer(), pid()) -> orddict().
exchange_segment(Id, Segment, Tree) ->
    gen_server:call(Tree, {exchange_segment, Id, Segment}, infinity).

%% @doc Start the key exchange between a given tree managed by the
%%      provided index_hashtree and a remote tree accessed through the
%%      provided remote function.
-spec compare(index_n(), hashtree:remote_fun(), pid()) -> [hashtree:keydiff()].
compare(Id, Remote, Tree) ->
    compare(Id, Remote, undefined, Tree).

%% @doc A variant of {@link compare/3} that takes a key difference accumulator
%%      function as an additional parameter.
-spec compare(index_n(), hashtree:remote_fun(),
              undefined | hashtree:acc_fun(T), pid()) -> T.
compare(Id, Remote, AccFun, Tree) ->
    compare(Id, Remote, AccFun, [], Tree).

%% @doc A variant of {@link compare/3} that takes a key difference accumulator
%%      function as an additional parameter.
-spec compare(index_n(), hashtree:remote_fun(),
              undefined | hashtree:acc_fun(T), any(), pid()) -> T.
compare(Id, Remote, AccFun, Acc, Tree) ->
    gen_server:call(Tree, {compare, Id, Remote, AccFun, Acc}, infinity).

%% @doc Acquire the lock for the specified index_hashtree if not already
%%      locked, and associate the lock with the calling process.
-spec get_lock(pid(), any()) -> ok | not_built | already_locked.
get_lock(Tree, Type) ->
    get_lock(Tree, Type, self()).

%% @doc Acquire the lock for the specified index_hashtree if not already
%%      locked, and associate the lock with the provided pid.
-spec get_lock(pid(), any(), pid()) -> ok | not_built | already_locked.
get_lock(Tree, Type, Pid) ->
    gen_server:call(Tree, {get_lock, Type, Pid}, infinity).

%% @doc Poke the specified index_hashtree to ensure the tree is
%%      built/rebuilt as needed. This is periodically called by the
%%      {@link riak_kv_entropy_manager}.
-spec poke(pid()) -> ok.
poke(Tree) ->
    gen_server:cast(Tree, poke).

%% @doc Terminate the specified index_hashtree.
stop(Tree) ->
    gen_server:cast(Tree, stop).

%% @doc Destroy the specified index_hashtree, which will destroy all
%%      associated hashtrees and terminate.
-spec destroy(pid()) -> ok.
destroy(Tree) ->
    gen_server:call(Tree, destroy, infinity).

%% @doc Clear the specified index_hashtree, clearing all associated hashtrees
clear(Tree) ->
    gen_server:call(Tree, clear, infinity).

%% @doc Expire the specified index_hashtree
expire(Tree) ->
    gen_server:call(Tree, expire, infinity).

%%%===================================================================
%%% gen_server callbacks
%%%===================================================================

init([Index, IndexNs, VNPid, VNEmpty]) ->
    case determine_data_root() of
        undefined ->
            case riak_kv_entropy_manager:enabled() of
                true ->
                    lager:warning("Neither riak_kv/anti_entropy_data_dir or "
                                  "riak_core/platform_data_dir are defined. "
                                  "Disabling active anti-entropy."),
                    riak_kv_entropy_manager:disable();
                false ->
                    ok
            end,
            ignore;
        Root ->
            Path = filename:join(Root, integer_to_list(Index)),
            monitor(process, VNPid),

            State = #state{index=Index,
                           vnode_pid=VNPid,
                           trees=orddict:new(),
                           built=false,
                           expired=false,
                           path=Path},
            State2 = init_trees(IndexNs, State),
            %% If vnode is empty, mark tree as built without performing fold
            [begin
                 lager:debug("Built empty AAE tree for ~p", [Index]),
                 gen_server:cast(self(), build_finished)
             end || VNEmpty =:= true],
            {ok, State2}
    end.

handle_call({new_tree, Id}, _From, State) ->
    State2 = do_new_tree(Id, State),
    {reply, ok, State2};

handle_call({get_lock, Type, Pid}, _From, State) ->
    {Reply, State2} = do_get_lock(Type, Pid, State),
    {reply, Reply, State2};

handle_call({insert, Items, Options}, _From, State) ->
    State2 = do_insert(Items, Options, State),
    {reply, ok, State2};

handle_call({delete, Items}, _From, State) ->
    State2 = do_delete(Items, State),
    {reply, ok, State2};

handle_call({update_tree, Id}, From, State) ->
    lager:debug("Updating tree: (vnode)=~p (preflist)=~p", [State#state.index, Id]),
    apply_tree(Id,
               fun(Tree) ->
                       {SnapTree, Tree2} = hashtree:update_snapshot(Tree),
                       spawn_link(fun() ->
                                          hashtree:update_perform(SnapTree),
                                          gen_server:reply(From, ok)
                                  end),
                       {noreply, Tree2}
               end,
               State);

handle_call({exchange_bucket, Id, Level, Bucket}, _From, State) ->
    apply_tree(Id,
               fun(Tree) ->
                       Result = hashtree:get_bucket(Level, Bucket, Tree),
                       {Result, Tree}
               end,
               State);

handle_call({exchange_segment, Id, Segment}, _From, State) ->
    apply_tree(Id,
               fun(Tree) ->
                       [{_, Result}] = hashtree:key_hashes(Tree, Segment),
                       {Result, Tree}
               end,
               State);

handle_call({compare, Id, Remote, AccFun, Acc}, From, State) ->
    do_compare(Id, Remote, AccFun, Acc, From, State),
    {noreply, State};

handle_call(destroy, _From, State) ->
    State2 = destroy_trees(State),
    {stop, normal, ok, State2};

handle_call(clear, _From, State) ->
    State2 = clear_tree(State),
    {reply, ok, State2};

handle_call(expire, _From, State) ->
    State2 = State#state{expired=true},
    {reply, ok, State2};

handle_call(_Request, _From, State) ->
    Reply = ok,
    {reply, Reply, State}.

handle_cast(poke, State) ->
    State2 = do_poke(State),
    {noreply, State2};

handle_cast(stop, State) ->
    close_trees(State),
    {stop, normal, State};

handle_cast({insert, Items, Options}, State) ->
    State2 = do_insert(Items, Options, State),
    {noreply, State2};

handle_cast({delete, Items}, State) ->
    State2 = do_delete(Items, State),
    {noreply, State2};

handle_cast(build_failed, State) ->
    riak_kv_entropy_manager:requeue_poke(State#state.index),
    State2 = State#state{built=false},
    {noreply, State2};
handle_cast(build_finished, State) ->
    State2 = do_build_finished(State),
    {noreply, State2};

handle_cast({start_exchange_remote, FsmPid, From, _IndexN}, State) ->
    %% Concurrency lock already acquired, try to acquire tree lock.
    case do_get_lock(remote_fsm, FsmPid, State) of
        {ok, State2} ->
            gen_server:reply(From, {remote_exchange, self()}),
            {noreply, State2};
        {Reply, State2} ->
            gen_server:reply(From, {remote_exchange, Reply}),
            {noreply, State2}
    end;

handle_cast(_Msg, State) ->
    {noreply, State}.

handle_info({'DOWN', _, _, Pid, _}, State) when Pid == State#state.vnode_pid ->
    %% vnode has terminated, exit as well
    close_trees(State),
    {stop, normal, State};
handle_info({'DOWN', Ref, _, _, _}, State) ->
    State2 = maybe_release_lock(Ref, State),
    {noreply, State2};

handle_info(_Info, State) ->
    {noreply, State}.

terminate(_Reason, State) ->
    close_trees(State),
    ok.

code_change(_OldVsn, State, _Extra) ->
    {ok, State}.

%%%===================================================================
%%% Internal functions
%%%===================================================================

determine_data_root() ->
    case application:get_env(riak_kv, anti_entropy_data_dir) of
        {ok, EntropyRoot} ->
            EntropyRoot;
        undefined ->
            case application:get_env(riak_core, platform_data_dir) of
                {ok, PlatformRoot} ->
                    Root = filename:join(PlatformRoot, "anti_entropy"),
                    lager:warning("Config riak_kv/anti_entropy_data_dir is "
                                  "missing. Defaulting to: ~p", [Root]),
                    application:set_env(riak_kv, anti_entropy_data_dir, Root),
                    Root;
                undefined ->
                    undefined
            end
    end.

-spec init_trees([index_n()], state()) -> state().
init_trees(IndexNs, State) ->
    State2 = lists:foldl(fun(Id, StateAcc) ->
                                 do_new_tree(Id, StateAcc)
                         end, State, IndexNs),
    State2#state{built=false, expired=false}.

-spec load_built(state()) -> boolean().
load_built(#state{trees=Trees}) ->
    {_,Tree0} = hd(Trees),
    case hashtree:read_meta(<<"built">>, Tree0) of
        {ok, <<1>>} ->
            true;
        _ ->
            false
    end.

%% Generate a hash value for a `riak_object'
-spec hash_object({riak_object:bucket(), riak_object:key()},
                  riak_object_t2b() | riak_object:riak_object()) -> binary().
hash_object({Bucket, Key}, RObj0) ->
    try
        RObj = case riak_object:is_robject(RObj0) of
            true -> RObj0;
            false -> riak_object:from_binary(Bucket, Key, RObj0)
        end,
        Hash = riak_object:hash(RObj),
        term_to_binary(Hash)
    catch _:_ ->
            Null = erlang:phash2(<<>>),
            term_to_binary(Null)
    end.

hash_index_data(IndexData) when is_list(IndexData) ->
    Bin = term_to_binary(lists:usort(IndexData)),
    riak_core_util:sha(Bin).

%% Fold over a given vnode's data, inserting each object into the appropriate
%% hashtree. Use the `if_missing' option to only insert the key/hash pair if
%% the key does not already exist in the tree. This allows real-time updates
%% to the hashtree to occur concurrently with the fold. For example, if an
%% incoming write triggers a real-time insert of a key/hash pair for an object
%% before the fold reaches the now out-of-date version of the object, the old
%% key/hash pair will be ignored.
<<<<<<< HEAD
%% If `HasIndexTree` is true, also update the index spec tree.
-spec fold_keys(index(), pid(), boolean()) -> ok.
fold_keys(Partition, Tree, HasIndexTree) ->
    FoldFun = fold_fun(Tree, HasIndexTree),
    Req = riak_core_util:make_fold_req(FoldFun,
            ok, false, [aae_reconstruction]),
=======
-spec fold_keys(index(), pid()) -> ok.
fold_keys(Partition, Tree) ->
    {Limit, Wait} = app_helper:get_env(riak_kv,
                                       anti_entropy_build_throttle,
                                       {1000000, 100}),
    Req = riak_core_util:make_fold_req(
            fun(BKey={Bucket,Key}, RObjBin, Acc) ->
                    ObjSize = byte_size(RObjBin),
                    if (Limit =/= 0) andalso ((Acc + ObjSize) > Limit) ->
                            lager:debug("Throttling AAE rebuild for ~b ms", [Wait]),
                            Acc2 = 0,
                            timer:sleep(Wait);
                       true ->
                            Acc2 = Acc + ObjSize
                    end,
                    IndexN = riak_kv_util:get_index_n({Bucket, Key}),
                    insert(IndexN, term_to_binary(BKey), hash_object(BKey, RObjBin),
                           Tree, [if_missing]),
                    Acc2
            end,
            0, false, [aae_reconstruction]),
>>>>>>> 5c346c34
    riak_core_vnode_master:sync_command({Partition, node()},
                                        Req,
                                        riak_kv_vnode_master, infinity),
    ok.

%% @doc Generate the folding function
%% for a riak fold_req
-spec fold_fun(pid(), boolean()) -> fun().
fold_fun(Tree, _HasIndexTree = false) ->
    ObjectFoldFun = object_fold_fun(Tree),
    fun(BKey, RObj, _) ->
            BinBKey = term_to_binary(BKey),
            ObjectFoldFun(BKey, RObj, BinBKey),
            ok
    end;
fold_fun(Tree, _HasIndexTree = true) ->
    %% Index AAE backend, so hash the indexes
    ObjectFoldFun = object_fold_fun(Tree),
    IndexFoldFun = index_fold_fun(Tree),
    fun(BKey = {Bucket, Key}, BinObj, _) ->
            RObj = riak_object:from_binary(Bucket, Key, BinObj),
            BinBKey = term_to_binary(BKey),
            ObjectFoldFun(BKey, RObj, BinBKey),
            IndexFoldFun(RObj, BinBKey),
            ok
    end.

-spec object_fold_fun(pid()) -> fun().
object_fold_fun(Tree) ->
    fun(BKey={Bucket,Key}, RObj, BinBKey) ->
            IndexN = riak_kv_util:get_index_n({Bucket, Key}),
            insert([{IndexN, BinBKey, hash_object(BKey, RObj)}],
                   [if_missing],
                   Tree)
    end.

-spec index_fold_fun(pid()) -> fun().
index_fold_fun(Tree) ->
    fun(RObj, BinBKey) ->
            IndexData = riak_object:index_data(RObj),
            insert([{?INDEX_2I_N, BinBKey, hash_index_data(IndexData)}],
                   [if_missing], Tree)
    end.

%% @Doc the 2i index hashtree as a Magic index_n of {0, 0}
-spec index_2i_n() -> index_n().
index_2i_n() ->
    ?INDEX_2I_N.

%% Generate a new {@link hashtree} for the specified `index_n'. If this is
%% the first hashtree created by this index_hashtree, then open/create a new
%% on-disk store at `segment_path'. Otherwise, re-use the store from the first
%% tree. In other words, all hashtrees for a given index_hashtree are stored in
%% the same on-disk store.
-spec do_new_tree(index_n(), state()) -> state().
do_new_tree(Id, State=#state{trees=Trees, path=Path}) ->
    Index = State#state.index,
    IdBin = tree_id(Id),
    NewTree = case Trees of
                  [] ->
                      hashtree:new({Index,IdBin}, [{segment_path, Path}]);
                  [{_,Other}|_] ->
                      hashtree:new({Index,IdBin}, Other)
              end,
    Trees2 = orddict:store(Id, NewTree, Trees),
    State#state{trees=Trees2}.

-spec do_get_lock(any(), pid(), state()) -> {not_built | ok | already_locked, state()}.
do_get_lock(_, _, State) when State#state.built /= true ->
    lager:debug("Not built: ~p :: ~p", [State#state.index, State#state.built]),
    {not_built, State};
do_get_lock(_Type, Pid, State=#state{lock=undefined}) ->
    Ref = monitor(process, Pid),
    State2 = State#state{lock=Ref},
    {ok, State2};
do_get_lock(_, _, State) ->
    lager:debug("Already locked: ~p", [State#state.index]),
    {already_locked, State}.

-spec maybe_release_lock(reference(), state()) -> state().
maybe_release_lock(Ref, State) ->
    case State#state.lock of
        Ref ->
            State#state{lock=undefined};
        _ ->
            State
    end.

%% Utility function for passing a specific hashtree into a provided function
%% and storing the possibly-modified hashtree back in the index_hashtree state.
-spec apply_tree(index_n(),
                 fun((hashtree()) -> {'noreply' | any(), hashtree()}),
                 state())
                -> {'reply', 'not_responsible', state()} |
                   {'reply', any(), state()} |
                   {'noreply', state()}.
apply_tree(Id, Fun, State=#state{trees=Trees}) ->
    case orddict:find(Id, Trees) of
        error ->
            {reply, not_responsible, State};
        {ok, Tree} ->
            {Result, Tree2} = Fun(Tree),
            Trees2 = orddict:store(Id, Tree2, Trees),
            State2 = State#state{trees=Trees2},
            case Result of
                noreply ->
                    {noreply, State2};
                _ ->
                    {reply, Result, State2}
            end
    end.

-spec do_build_finished(state()) -> state().
do_build_finished(State=#state{index=Index, built=_Pid}) ->
    lager:debug("Finished build (b): ~p", [Index]),
    {_,Tree0} = hd(State#state.trees),
    BuildTime = get_build_time(Tree0),
    hashtree:write_meta(<<"built">>, <<1>>, Tree0),
    hashtree:write_meta(<<"build_time">>, term_to_binary(BuildTime), Tree0),
    riak_kv_entropy_info:tree_built(Index, BuildTime),
    State#state{built=true, build_time=BuildTime, expired=false}.

%% Determine the build time for all trees associated with this
%% index. The build time is stored as metadata in the on-disk file. If
%% the tree was rehashed after a restart, this function should return
%% the original build time. If this is a newly created tree (or if the
%% on-disk time is invalid), the function returns the current time.
-spec get_build_time(hashtree()) -> calendar:t_now().
get_build_time(Tree) ->
    Time = case hashtree:read_meta(<<"build_time">>, Tree) of
               {ok, TimeBin} ->
                   binary_to_term(TimeBin);
               _ ->
                   undefined
           end,
    case valid_time(Time) of
        true ->
            Time;
        false ->
            os:timestamp()
    end.

valid_time({X,Y,Z}) when is_integer(X) and is_integer(Y) and is_integer(Z) ->
    true;
valid_time(_) ->
    false.

do_insert(Items, Opts, State=#state{trees=Trees}) ->
    HasIndex = has_index_tree(Trees),
    do_insert_expanded(expand_items(HasIndex, Items), Opts, State).

expand_items(HasIndex, Items) ->
    lists:foldl(fun(I, Acc) ->
                        expand_item(HasIndex, I, Acc)
                end, [], Items).

expand_item(Has2ITree, {object, BKey, RObj}, Others) ->
    IndexN = riak_kv_util:get_index_n(BKey),
    BinBKey = term_to_binary(BKey),
    ObjHash = hash_object(BKey, RObj),
    Item0 = {IndexN, BinBKey, ObjHash},
    case Has2ITree of
        false ->
            [Item0 | Others];
        true ->
            IndexData = riak_object:index_data(RObj),
            Hash2i =  hash_index_data(IndexData),
            [Item0, {?INDEX_2I_N, BinBKey, Hash2i} | Others]
    end;
expand_item(_, Item, Others) ->
    [Item | Others].

-spec do_insert_expanded([{index_n(), binary(), binary()}], proplist(),
                         state()) -> state().
do_insert_expanded([], _Opts, State) ->
    State;
do_insert_expanded([{Id, Key, Hash}|Rest], Opts, State=#state{trees=Trees}) ->
    State2 = 
    case orddict:find(Id, Trees) of
        {ok, Tree} ->
            Tree2 = hashtree:insert(Key, Hash, Tree, Opts),
            Trees2 = orddict:store(Id, Tree2, Trees),
            State#state{trees=Trees2};
        _ ->
            handle_unexpected_key(Id, Key, State)
    end,
    do_insert_expanded(Rest, Opts, State2).

do_delete(Items, State=#state{trees=Trees}) ->
    HasIndex = has_index_tree(Trees),
    do_delete_expanded(expand_delete_items(HasIndex, Items), State).

expand_delete_items(HasIndex, Items) ->
    lists:foldl(fun(I, Acc) ->
                        expand_delete_item(HasIndex, I, Acc)
                end, [], Items).

expand_delete_item(Has2ITree, {object, BKey}, Others) ->
    IndexN = riak_kv_util:get_index_n(BKey),
    BinKey = term_to_binary(BKey),
    Item0 = {IndexN, BinKey},
    case Has2ITree of
        false ->
            [Item0 | Others];
        true ->
            [Item0, {?INDEX_2I_N, BinKey} | Others]
    end.

-spec do_delete_expanded(list(), state()) -> state().
do_delete_expanded([], State) ->
    State;
do_delete_expanded([{Id, Key}|Rest], State=#state{trees=Trees}) ->
    State2 =
    case orddict:find(Id, Trees) of
        {ok, Tree} ->
            Tree2 = hashtree:delete(Key, Tree),
            Trees2 = orddict:store(Id, Tree2, Trees),
            State#state{trees=Trees2};
        _ ->
            handle_unexpected_key(Id, Key, State)
    end,
    do_delete_expanded(Rest, State2).

-spec handle_unexpected_key(index_n(), binary(), state()) -> state().
handle_unexpected_key(Id, Key, State=#state{index=Partition}) ->
    RP = riak_kv_util:responsible_preflists(Partition),
    case lists:member(Id, RP) of
        false ->
            %% The encountered object does not belong to any preflists that
            %% this partition is associated with. Under normal Riak operation,
            %% this should only happen when the `n_val' for an object is
            %% reduced. For example, write an object with N=3, then change N to
            %% 2. There will be an extra replica of the object that is no
            %% longer needed. We should probably just delete these objects, but
            %% to be safe rather than sorry, the first version of AAE simply
            %% ignores these objects.
            %%
            %% TODO: We should probably remove these warnings before final
            %%       release, as reducing N will result in a ton of log/console
            %%       spam.
            %% lager:warning("Object ~p encountered during fold over partition "
            %%               "~p, but key does not hash to an index handled by "
            %%               "this partition", [Key, Partition]),
            State;
        true ->
            %% The encountered object belongs to a preflist that is currently
            %% associated with this partition, but was not when the
            %% index_hashtree process was created. This occurs when increasing
            %% the `n_val' for an object. For example, write an object with N=3
            %% and it will map to the index/n preflist `{<index>, 3}'. Increase
            %% N to 4, and the object now maps to preflist '{<index>, 4}' which
            %% may not have an existing hashtree if there were previously no
            %% objects with N=4.
            lager:info("Partition/tree ~p/~p does not exist to hold object ~p",
                       [Partition, Id, Key]),
            case State#state.built of
                true ->
                    %% If the tree is already built, clear the tree to trigger
                    %% a rebuild that will re-distribute objects into the
                    %% proper hashtrees based on current N values.
                    lager:info("Clearing tree to trigger future rebuild"),
                    clear_tree(State);
                _ ->
                    %% Initialize a new index_n tree to prevent future errors.
                    %% The various hashtrees will likely be inconsistent, with
                    %% some trees containing key/hash pairs that should be in
                    %% other trees (eg. due to a change in N value). This will
                    %% be resolved whenever trees are eventually rebuilt, either
                    %% after normal expiration or after a future unexpected value
                    %% triggers the alternate case clause above.
                    State2 = do_new_tree(Id, State),
                    State2
            end
    end.

-spec tree_id(index_n()) -> hashtree:tree_id_bin().
tree_id({Index, N}) ->
    %% hashtree is hardcoded for 22-byte (176-bit) tree id
    <<Index:160/integer,N:16/integer>>;
tree_id(_) ->
    erlang:error(badarg).

-spec do_compare(index_n(), hashtree:remote_fun(), hashtree:acc_fun(any()),
                 any(), term(), state()) -> ok.
do_compare(Id, Remote, AccFun, Acc, From, State) ->
    case orddict:find(Id, State#state.trees) of
        error ->
            %% This case shouldn't happen, but might as well safely handle it.
            lager:warning("Tried to compare nonexistent tree "
                          "(vnode)=~p (preflist)=~p", [State#state.index, Id]),
            gen_server:reply(From, []);
        {ok, Tree} ->
            spawn_link(fun() ->
                               Remote(init, self()),
                               Result = hashtree:compare(Tree, Remote,
                                                         AccFun, Acc),
                               Remote(final, self()),
                               gen_server:reply(From, Result)
                       end)
    end,
    ok.

-spec do_poke(state()) -> state().
do_poke(State) ->
    State1 = maybe_rebuild(maybe_expire(State)),
    State2 = maybe_build(State1),
    State2.

-spec maybe_expire(state()) -> state().
maybe_expire(State=#state{lock=undefined, built=true}) ->
    Diff = timer:now_diff(os:timestamp(), State#state.build_time),
    Expire = app_helper:get_env(riak_kv,
                                anti_entropy_expire,
                                ?DEFAULT_EXPIRE),
    %% Need to convert from millsec to microsec
    case (Expire =/= never) andalso (Diff > (Expire * 1000)) of
        true ->
            State#state{expired=true};
        false ->
            State
    end;
maybe_expire(State) ->
    State.

-spec clear_tree(state()) -> state().
clear_tree(State=#state{index=Index}) ->
    lager:debug("Clearing tree ~p", [State#state.index]),
    State2 = destroy_trees(State),
    IndexNs = riak_kv_util:responsible_preflists(Index),
    State3 = init_trees(IndexNs, State2#state{trees=orddict:new()}),
    State3#state{built=false, expired=false}.

destroy_trees(State) ->
    State2 = close_trees(State),
    {_,Tree0} = hd(State2#state.trees),
    hashtree:destroy(Tree0),
    State2.

-spec maybe_build(state()) -> state().
maybe_build(State=#state{built=false}) ->
    Self = self(),
    Pid = spawn_link(fun() ->
                             build_or_rehash(Self, State)
                     end),
    State#state{built=Pid};
maybe_build(State) ->
    %% Already built or build in progress
    State.

%% If the on-disk data is not marked as previously being built, then trigger
%% a fold/build. Otherwise, trigger a rehash to ensure the hashtrees match the
%% current on-disk segments.
-spec build_or_rehash(pid(), state()) -> ok.
build_or_rehash(Self, State=#state{index=Index}) ->
    Type = case load_built(State) of
               false -> build;
               true  -> rehash
           end,
<<<<<<< HEAD
    case maybe_get_vnode_lock(Index) of
        ok ->
            Lock = riak_kv_entropy_manager:get_lock(Type),
            case {Lock, Type} of
                {ok, build} ->
                    lager:debug("Starting build: ~p", [Index]),
                    fold_keys(Index, Self, has_index_tree(Trees)),
                    lager:debug("Finished build (a): ~p", [Index]), 
                    gen_server:cast(Self, build_finished);
                {ok, rehash} ->
                    lager:debug("Starting rehash: ~p", [Index]),
                    [hashtree:rehash_tree(T) || {_,T} <- Trees],
                    lager:debug("Finished rehash (a): ~p", [Index]),
                    gen_server:cast(Self, build_finished);
                {_Error, _} ->
                    gen_server:cast(Self, build_failed)
            end;
        max_concurrency ->
            %% Something else is already doing a fold on this vnode.
            gen_server:cast(Self, build_failed)
    end.

%% Check if the trees contain the magic index tree
-spec has_index_tree(orddict()) -> boolean().
has_index_tree(Trees) ->
    orddict:is_key(?INDEX_2I_N, Trees).
=======
    Locked = get_all_locks(Type, Index, self()),
    build_or_rehash(Self, Locked, Type, State).

build_or_rehash(Self, Locked, Type, #state{index=Index, trees=Trees}) ->
    case {Locked, Type} of
        {true, build} ->
            lager:debug("Starting build: ~p", [Index]),
            fold_keys(Index, Self),
            lager:debug("Finished build (a): ~p", [Index]), 
            gen_server:cast(Self, build_finished);
        {true, rehash} ->
            lager:debug("Starting rehash: ~p", [Index]),
            [hashtree:rehash_tree(T) || {_,T} <- Trees],
            lager:debug("Finished rehash (a): ~p", [Index]),
            gen_server:cast(Self, build_finished);
        _ ->
            gen_server:cast(Self, build_failed)
    end.

-spec maybe_rebuild(state()) -> state().
maybe_rebuild(State=#state{lock=undefined, built=true, expired=true, index=Index}) ->
    Self = self(),
    Pid = spawn_link(fun() ->
                             receive
                                 {lock, Locked, State2} ->
                                     build_or_rehash(Self, Locked, build, State2);
                                 stop ->
                                     ok
                             end
                     end),
    Locked = get_all_locks(build, Index, Pid),
    case Locked of
        true ->
            State2 = clear_tree(State),
            Pid ! {lock, Locked, State2},
            State2#state{built=Pid};
        _ ->
            Pid ! stop,
            State
    end;
maybe_rebuild(State) ->
    State.
>>>>>>> 5c346c34

close_trees(State=#state{trees=Trees}) ->
    Trees2 = [begin
                  NewTree = try
                                hashtree:flush_buffer(Tree)
                            catch _:_ ->
                                    Tree
                            end,
                  {IdxN, NewTree}
              end || {IdxN, Tree} <- Trees],
    Trees3 = [{IdxN, hashtree:close(Tree)} || {IdxN, Tree} <- Trees2],
    State#state{trees=Trees3}.

get_all_locks(Type, Index, Pid) ->
    case riak_kv_entropy_manager:get_lock(Type, Pid) of
        ok ->
            case maybe_get_vnode_lock(Type, Index, Pid) of
                ok ->
                    true;
                _ ->
                    false
            end;
        _ ->
            false
    end.

maybe_get_vnode_lock(rehash, _Partition, _Pid) ->
    %% rehash operations do not need a vnode lock
    ok;
maybe_get_vnode_lock(build, Partition, Pid) ->
    maybe_get_vnode_lock(Partition, Pid).

%% @private
%% @doc Unless skipping the background manager, try to acquire the per-vnode lock.
%%      Sets our task meta-data in the lock as 'aae_rebuild', which is useful for
%%      seeing what's holding the lock via @link riak_core_background_mgr:ps/0.
-spec maybe_get_vnode_lock(SrcPartition::index(), pid()) -> ok | max_concurrency.
maybe_get_vnode_lock(SrcPartition, Pid) ->
    case riak_core_bg_manager:use_bg_mgr(riak_kv, aae_use_background_manager) of
        true  ->
            Lock = ?KV_VNODE_LOCK(SrcPartition),
            case riak_core_bg_manager:get_lock(Lock, Pid, [{task, aae_rebuild}]) of
                {ok, _Ref} -> ok;
                max_concurrency -> max_concurrency
            end;
        false ->
            ok
    end.<|MERGE_RESOLUTION|>--- conflicted
+++ resolved
@@ -52,14 +52,10 @@
          insert/3,
          async_insert/3,
          stop/1,
-<<<<<<< HEAD
+         clear/1,
+         expire/1,
          destroy/1,
          index_2i_n/0]).
-=======
-         clear/1,
-         expire/1,
-         destroy/1]).
->>>>>>> 5c346c34
 
 -export([poke/1,
          get_build_time/1]).
@@ -435,36 +431,12 @@
 %% incoming write triggers a real-time insert of a key/hash pair for an object
 %% before the fold reaches the now out-of-date version of the object, the old
 %% key/hash pair will be ignored.
-<<<<<<< HEAD
 %% If `HasIndexTree` is true, also update the index spec tree.
 -spec fold_keys(index(), pid(), boolean()) -> ok.
 fold_keys(Partition, Tree, HasIndexTree) ->
     FoldFun = fold_fun(Tree, HasIndexTree),
     Req = riak_core_util:make_fold_req(FoldFun,
-            ok, false, [aae_reconstruction]),
-=======
--spec fold_keys(index(), pid()) -> ok.
-fold_keys(Partition, Tree) ->
-    {Limit, Wait} = app_helper:get_env(riak_kv,
-                                       anti_entropy_build_throttle,
-                                       {1000000, 100}),
-    Req = riak_core_util:make_fold_req(
-            fun(BKey={Bucket,Key}, RObjBin, Acc) ->
-                    ObjSize = byte_size(RObjBin),
-                    if (Limit =/= 0) andalso ((Acc + ObjSize) > Limit) ->
-                            lager:debug("Throttling AAE rebuild for ~b ms", [Wait]),
-                            Acc2 = 0,
-                            timer:sleep(Wait);
-                       true ->
-                            Acc2 = Acc + ObjSize
-                    end,
-                    IndexN = riak_kv_util:get_index_n({Bucket, Key}),
-                    insert(IndexN, term_to_binary(BKey), hash_object(BKey, RObjBin),
-                           Tree, [if_missing]),
-                    Acc2
-            end,
-            0, false, [aae_reconstruction]),
->>>>>>> 5c346c34
+                                       0, false, [aae_reconstruction]),
     riak_core_vnode_master:sync_command({Partition, node()},
                                         Req,
                                         riak_kv_vnode_master, infinity),
@@ -475,21 +447,41 @@
 -spec fold_fun(pid(), boolean()) -> fun().
 fold_fun(Tree, _HasIndexTree = false) ->
     ObjectFoldFun = object_fold_fun(Tree),
-    fun(BKey, RObj, _) ->
+    {Limit, Wait} = get_build_throttle(),
+    fun(BKey, RObj, Acc) ->
             BinBKey = term_to_binary(BKey),
             ObjectFoldFun(BKey, RObj, BinBKey),
-            ok
+            Acc2 = maybe_throttle_build(RObj, Limit, Wait, Acc),
+            Acc2
     end;
 fold_fun(Tree, _HasIndexTree = true) ->
     %% Index AAE backend, so hash the indexes
     ObjectFoldFun = object_fold_fun(Tree),
     IndexFoldFun = index_fold_fun(Tree),
-    fun(BKey = {Bucket, Key}, BinObj, _) ->
+    {Limit, Wait} = get_build_throttle(),
+    fun(BKey = {Bucket, Key}, BinObj, Acc) ->
             RObj = riak_object:from_binary(Bucket, Key, BinObj),
             BinBKey = term_to_binary(BKey),
             ObjectFoldFun(BKey, RObj, BinBKey),
             IndexFoldFun(RObj, BinBKey),
-            ok
+            Acc2 = maybe_throttle_build(RObj, Limit, Wait, Acc),
+            Acc2
+    end.
+
+get_build_throttle() ->
+    app_helper:get_env(riak_kv,
+                       anti_entropy_build_throttle,
+                       {1000000, 100}).
+
+maybe_throttle_build(RObjBin, Limit, Wait, Acc) ->
+    ObjSize = byte_size(RObjBin),
+    Acc2 = Acc + ObjSize,
+    if (Limit =/= 0) andalso (Acc2 > Limit) ->
+            lager:debug("Throttling AAE build for ~b ms", [Wait]),
+            timer:sleep(Wait),
+            0;
+       true ->
+            Acc2
     end.
 
 -spec object_fold_fun(pid()) -> fun().
@@ -823,42 +815,19 @@
                false -> build;
                true  -> rehash
            end,
-<<<<<<< HEAD
-    case maybe_get_vnode_lock(Index) of
-        ok ->
-            Lock = riak_kv_entropy_manager:get_lock(Type),
-            case {Lock, Type} of
-                {ok, build} ->
-                    lager:debug("Starting build: ~p", [Index]),
-                    fold_keys(Index, Self, has_index_tree(Trees)),
-                    lager:debug("Finished build (a): ~p", [Index]), 
-                    gen_server:cast(Self, build_finished);
-                {ok, rehash} ->
-                    lager:debug("Starting rehash: ~p", [Index]),
-                    [hashtree:rehash_tree(T) || {_,T} <- Trees],
-                    lager:debug("Finished rehash (a): ~p", [Index]),
-                    gen_server:cast(Self, build_finished);
-                {_Error, _} ->
-                    gen_server:cast(Self, build_failed)
-            end;
-        max_concurrency ->
-            %% Something else is already doing a fold on this vnode.
-            gen_server:cast(Self, build_failed)
-    end.
+    Locked = get_all_locks(Type, Index, self()),
+    build_or_rehash(Self, Locked, Type, State).
 
 %% Check if the trees contain the magic index tree
 -spec has_index_tree(orddict()) -> boolean().
 has_index_tree(Trees) ->
     orddict:is_key(?INDEX_2I_N, Trees).
-=======
-    Locked = get_all_locks(Type, Index, self()),
-    build_or_rehash(Self, Locked, Type, State).
 
 build_or_rehash(Self, Locked, Type, #state{index=Index, trees=Trees}) ->
     case {Locked, Type} of
         {true, build} ->
             lager:debug("Starting build: ~p", [Index]),
-            fold_keys(Index, Self),
+            fold_keys(Index, Self, has_index_tree(Trees)),
             lager:debug("Finished build (a): ~p", [Index]), 
             gen_server:cast(Self, build_finished);
         {true, rehash} ->
@@ -893,7 +862,6 @@
     end;
 maybe_rebuild(State) ->
     State.
->>>>>>> 5c346c34
 
 close_trees(State=#state{trees=Trees}) ->
     Trees2 = [begin
