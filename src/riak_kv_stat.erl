--- conflicted
+++ resolved
@@ -289,8 +289,6 @@
 %% @doc produce the legacy blob of stats for display.
 produce_stats() ->
     riak_kv_stat_bc:produce_stats().
-<<<<<<< HEAD
-=======
 
 %% @doc get the leveldb.ReadBlockErrors counter.
 %% non-zero values mean it is time to consider replacing
@@ -332,5 +330,4 @@
 rbe_val(undefined) ->
     undefined;
 rbe_val(Bin) ->
-    list_to_integer(binary_to_list(Bin)).
->>>>>>> 1d51e368
+    list_to_integer(binary_to_list(Bin)).